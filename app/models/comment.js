--- conflicted
+++ resolved
@@ -67,11 +67,8 @@
     let post = await dbAdapter.getPostById(this.postId)
     let timelines = await post.addComment(this)
 
-<<<<<<< HEAD
-=======
     await dbAdapter.statsCommentCreated(this.userId)
 
->>>>>>> ae8f984d
     return timelines
   }
 
@@ -99,10 +96,7 @@
   Comment.prototype.destroy = async function() {
     await pubSub.destroyComment(this.id, this.postId)
     await dbAdapter.deleteComment(this.id, this.postId)
-<<<<<<< HEAD
-=======
     await dbAdapter.statsCommentDeleted(this.userId)
->>>>>>> ae8f984d
 
     // look for comment from this user in this post
     // if this is was the last one remove this post from user's comments timeline
