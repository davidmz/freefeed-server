import monitor from 'monitor-dog'

<<<<<<< HEAD
import { dbAdapter, CommentSerializer, PubSub, Comment } from '../../../models'
=======
import { dbAdapter, CommentSerializer, PubSub } from '../../../models'
import { EventService } from '../../../support/EventService'
>>>>>>> 811be70f
import { ForbiddenException, NotFoundException } from '../../../support/exceptions'


export default class CommentsController {
  static async create(ctx) {
    if (!ctx.state.user) {
      ctx.status = 401;
      ctx.body = { err: 'Not found' };
      return
    }

    const timer = monitor.timer('comments.create-time')

    try {
      const post = await dbAdapter.getPostById(ctx.request.body.comment.postId)
      if (!post) {
        throw new NotFoundException('Not found')
      }

      const isVisible = await post.canShow(ctx.state.user.id)
      if (!isVisible) {
        throw new NotFoundException('Not found')
      }

      const author = await dbAdapter.getUserById(post.userId);
      const banIds = await author.getBanIds();

      if (banIds.includes(ctx.state.user.id)) {
        throw new ForbiddenException('Author of this post has banned you');
      }

      const yourBanIds = await ctx.state.user.getBanIds();

      if (yourBanIds.includes(author.id)) {
        throw new ForbiddenException('You have banned the author of this post');
      }

      if (post.commentsDisabled === '1' && post.userId !== ctx.state.user.id) {
        throw new ForbiddenException('Comments disabled')
      }

      const newComment = ctx.state.user.newComment({
        body:   ctx.request.body.comment.body,
        postId: ctx.request.body.comment.postId
      })

      const timelines = await newComment.create()

      await Promise.all(timelines.map(async (timeline) => {
        if (timeline.isDirects()) {
          await PubSub.updateUnreadDirects(timeline.userId)
        }
      }))

      await Promise.all([
        PubSub.newComment(newComment, timelines),
        EventService.onCommentCreated(newComment, post, ctx.state.user)
      ]);
      monitor.increment('comments.creates')

      const json = await new CommentSerializer(newComment).promiseToJSON()
      ctx.body = json
    } finally {
      timer.stop()
    }
  }

  static async update(ctx) {
    if (!ctx.state.user) {
      ctx.status = 401;
      ctx.body = { err: 'Not found' };
      return
    }

    const timer = monitor.timer('comments.update-time')

    try {
      const comment = await dbAdapter.getCommentById(ctx.params.commentId)

      if (null === comment) {
        throw new NotFoundException("Can't find comment")
      }

      if (comment.hideType !== Comment.VISIBLE) {
        throw new ForbiddenException(
          "You can't update deleted or hidden comment"
        )
      }

      if (comment.userId != ctx.state.user.id) {
        throw new ForbiddenException(
          "You can't update another user's comment"
        )
      }

      await comment.update({ body: ctx.request.body.comment.body })
      const json = await new CommentSerializer(comment).promiseToJSON()
      ctx.body = json
      monitor.increment('comments.updates')
    } finally {
      timer.stop()
    }
  }

  static async destroy(ctx) {
    if (!ctx.state.user) {
      ctx.status = 401;
      ctx.body = { err: 'Not found' };
      return
    }

    const timer = monitor.timer('comments.destroy-time')

    try {
      const comment = await dbAdapter.getCommentById(ctx.params.commentId)

      if (null === comment) {
        throw new NotFoundException("Can't find comment")
      }

      if (comment.hideType !== Comment.VISIBLE) {
        throw new ForbiddenException(
          "You can't destroy deleted or hidden comment"
        )
      }

      if (comment.userId !== ctx.state.user.id) {
        const post = await dbAdapter.getPostById(comment.postId);

        if (null === post) {
          throw new NotFoundException("Can't find post")
        }

        if (post.userId !== ctx.state.user.id) {
          throw new ForbiddenException(
            "You don't have permission to delete this comment"
          )
        }
      }

      await comment.destroy()

      ctx.body = {};
      monitor.increment('comments.destroys')
    } finally {
      timer.stop()
    }
  }
}<|MERGE_RESOLUTION|>--- conflicted
+++ resolved
@@ -1,11 +1,7 @@
 import monitor from 'monitor-dog'
 
-<<<<<<< HEAD
 import { dbAdapter, CommentSerializer, PubSub, Comment } from '../../../models'
-=======
-import { dbAdapter, CommentSerializer, PubSub } from '../../../models'
 import { EventService } from '../../../support/EventService'
->>>>>>> 811be70f
 import { ForbiddenException, NotFoundException } from '../../../support/exceptions'
 
 
