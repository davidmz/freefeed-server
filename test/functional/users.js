var request = require('superagent')
  , app = require('../../index')
  , models = require('../../app/models')
  , async = require('async')
  , funcTestHelper = require('./functional_test_helper')
  , mkdirp = require('mkdirp')
  , config = require('../../config/config').load()
  , _ = require('lodash')

describe("UsersController", function() {
  beforeEach(funcTestHelper.flushDb())

  describe("#create()", function() {
    it('should create a valid user', function(done) {
      var user = {
        username: 'Luna',
        password: 'password'
      }

      request
        .post(app.config.host + '/v1/users')
        .send({ username: user.username, password: user.password })
        .end(function(err, res) {
          res.should.not.be.empty
          res.body.should.not.be.empty
          res.body.should.have.property('users')
          res.body.users.should.have.property('id')
          res.body.users.should.have.property('username')
          res.body.users.username.should.eql(user.username.toLowerCase())
          done()
        })
    })

    it('should create a valid user with email', function(done) {
      var user = {
        username: 'Luna',
        password: 'password',
        email: 'user@example.com'
      }

      request
        .post(app.config.host + '/v1/users')
        .send({ username: user.username, password: user.password, email: user.email })
        .end(function(err, res) {
          res.should.not.be.empty
          res.body.should.not.be.empty
          res.body.should.have.property('users')
          res.body.users.should.have.property('id')
          res.body.users.should.have.property('username')
          res.body.users.username.should.eql(user.username.toLowerCase())
          res.body.users.should.have.property('email')
          res.body.users.email.should.eql(user.email)
          done()
        })
    })

    it('should not create an invalid user', function(done) {
      var user = {
        username: 'Luna',
        password: ''
      }

      request
        .post(app.config.host + '/v1/users')
        .send({ username: user.username, password: user.password })
        .end(function(err, res) {
          res.should.not.be.empty
          res.body.err.should.not.be.empty
          done()
        })
    })

    it('should not create user with slash in her username', function(done) {
      var user = {
        username: 'Lu/na',
        password: 'password'
      }

      request
        .post(app.config.host + '/v1/users')
        .send({ username: user.username, password: user.password })
        .end(function(err, res) {
          res.should.not.be.empty
          res.body.err.should.not.be.empty
          res.body.err.should.eql('Invalid')
          done()
        })
    })

    it('should not create user without password', function(done) {
      var user = {
        username: 'Luna'
      }

      request
        .post(app.config.host + '/v1/users')
        .send({ username: user.username, password: user.password })
        .end(function(err, res) {
          res.should.not.be.empty
          res.body.err.should.not.be.empty
          res.body.err.should.eql('Password cannot be blank')
          done()
        })
    })

    it('should not create user with invalid email', function(done) {
      var user = {
        username: 'Luna',
        password: 'password',
        email: 'user2.example.com'
      }

      request
        .post(app.config.host + '/v1/users')
        .send({ username: user.username, password: user.password, email: user.email })
        .end(function(err, res) {
          res.should.not.be.empty
          res.body.err.should.not.be.empty
          err.response.error.should.have.property('text')
          JSON.parse(err.response.error.text).err.should.eql('Invalid')
          done()
        })
    })

    it('should not create user with empty password', function(done) {
      var user = {
        username: 'Luna',
        password: '',
      }

      request
        .post(app.config.host + '/v1/users')
        .send({ username: user.username, password: user.password, email: user.email })
        .end(function(err, res) {
          res.should.not.be.empty
          res.body.err.should.not.be.empty
          err.response.error.should.have.property('text')
          JSON.parse(err.response.error.text).err.should.eql('Password cannot be blank')
          done()
        })
    })

    it('should not create a user with a duplicate name', function(done) {
      var user = {
        username: 'Luna',
        password: 'password'
      }

      request
          .post(app.config.host + '/v1/users')
          .send({ username: user.username, password: user.password })
          .end(function(err, res) {
            request
                .post(app.config.host + '/v1/users')
                .send({ username: user.username, password: user.password })
                .end(function(err, res) {
                  res.should.not.be.empty
                  res.body.err.should.not.be.empty
                  err.response.error.should.have.property('text')
                  JSON.parse(err.response.error.text).err.should.eql('Already exists')
                  done()
                })
          })
    })
  })

  describe("#whoami()", function() {
    var authToken
    var user = {
      username: 'Luna',
      password: 'password'
    }

    beforeEach(function(done) {
      request
        .post(app.config.host + '/v1/users')
        .send({ username: user.username, password: user.password })
        .end(function(err, res) {
          res.should.not.be.empty
          res.body.should.not.be.empty
          res.body.should.have.property('authToken')
          authToken = res.body.authToken
          done()
        })
    })

    it('should return current user for a valid user', function(done) {
      request
        .get(app.config.host + '/v1/users/whoami')
        .query({ authToken: authToken })
        .end(function(err, res) {
          res.should.not.be.empty
          res.body.should.not.be.empty
          res.body.should.have.property('users')
          res.body.users.should.have.property('id')
          res.body.users.should.have.property('username')
          res.body.users.username.should.eql(user.username.toLowerCase())
          done()
        })
    })

    it('should not return user for an invalid user', function(done) {
      request
        .get(app.config.host + '/v1/users/whoami')
        .query({ authToken: 'token' })
        .end(function(err, res) {
          err.should.not.be.empty
          err.status.should.eql(401)
          done()
        })
    })
  })

  describe('#subscribers()', function() {
    it('should return list of subscribers')
  })

  describe('#subscribe()', function() {
    var lunaContext = {}
      , marsContext = {}

    beforeEach(funcTestHelper.createUserCtx(lunaContext, 'Luna', 'password'))
    beforeEach(funcTestHelper.createUserCtx(marsContext, 'Mars', 'password'))
    beforeEach(function(done) { funcTestHelper.createPost(lunaContext, 'Post body')(done) })

    it('should submit a post to friends river of news', function(done) {
      var body = "Post body"

      request
        .post(app.config.host + '/v1/users/' + lunaContext.username + '/subscribe')
        .send({ authToken: marsContext.authToken })
        .end(function(err, res) {
          res.body.should.not.be.empty
          res.body.should.have.property('users')
          res.body.users.should.have.property('username')
          res.body.users.username.should.eql(marsContext.username.toLowerCase())

          funcTestHelper.createPost(lunaContext, body)(function(err, res) {
            request
              .get(app.config.host + '/v1/timelines/home')
              .query({ authToken: marsContext.authToken })
              .end(function(err, res) {
                res.body.should.not.be.empty
                res.body.should.have.property('timelines')
                res.body.timelines.should.have.property('posts')
                res.body.timelines.posts.length.should.eql(2)
                done()
              })
          })
        })
    })

    it('should subscribe to a user', function(done) {
      request
        .post(app.config.host + '/v1/users/' + lunaContext.username + '/subscribe')
        .send({ authToken: marsContext.authToken })
        .end(function(err, res) {
          res.body.should.not.be.empty
          res.body.should.have.property('users')
          res.body.users.should.have.property('username')
          res.body.users.username.should.eql(marsContext.username.toLowerCase())

          request
            .get(app.config.host + '/v1/timelines/home')
            .query({ authToken: marsContext.authToken })
            .end(function(err, res) {
              res.body.should.not.be.empty
              res.body.should.have.property('timelines')
              res.body.timelines.should.have.property('posts')
              res.body.timelines.posts.length.should.eql(1)

              request
                .post(app.config.host + '/v1/users/' + lunaContext.username + '/subscribe')
                .send({ authToken: marsContext.authToken })
                .end(function(err, res) {
                  err.should.not.be.empty
                  err.status.should.eql(403)
                  err.response.error.should.have.property('text')
                  JSON.parse(err.response.error.text).err.should.eql("You are already subscribed to that user")

                  done()
                })
            })
        })
    })

    it('should not subscribe to herself', function(done) {
      request
        .post(app.config.host + '/v1/users/' + lunaContext.username + '/subscribe')
        .send({ authToken: lunaContext.authToken })
        .end(function(err, res) {
          err.should.not.be.empty
          err.status.should.eql(422)
          done()
        })
    })

    it('should require valid user to subscribe to another user', function(done) {
      request
        .post(app.config.host + '/v1/users/' + lunaContext.username + '/subscribe')
        .end(function(err, res) {
          err.should.not.be.empty
          err.status.should.eql(401)
          done()
        })
    })
  })

  describe('#subscribers()', function() {
    var userA
      , userB
      , authTokenA
      , authTokenB

    beforeEach(function(done) {
      userA = {
        username: 'Luna',
        password: 'password'
      }

      userB = {
        username: 'Mars',
        password: 'password'
      }

      request
        .post(app.config.host + '/v1/users')
        .send({ username: userA.username, password: userA.password })
        .end(function(err, res) {
          authTokenA = res.body.authToken

          request
            .post(app.config.host + '/v1/users')
            .send({ username: userB.username, password: userB.password })
            .end(function(err, res) {
              authTokenB = res.body.authToken

              var body = 'Post body'

              request
                .post(app.config.host + '/v1/posts')
                .send({ post: { body: body }, authToken: authTokenA })
                .end(function(err, res) {
                  request
                    .post(app.config.host + '/v1/users/' + userA.username + '/subscribe')
                    .send({ authToken: authTokenB })
                    .end(function(err, res) {
                      done()
                    })
                })
            })
        })
    })

    it('should return list of subscribers', function(done) {
      request
        .get(app.config.host + '/v1/users/' + userA.username + '/subscribers')
        .query({ authToken: authTokenB })
        .end(function(err, res) {
          res.body.should.not.be.empty
          res.body.should.have.property('subscribers')
          res.body.subscribers.should.not.be.empty
          res.body.subscribers.length.should.eql(1)
          res.body.subscribers[0].should.have.property('id')
          res.body.subscribers[0].username.should.eql(userB.username.toLowerCase())
          done()
        })
    })
  })

  describe('#unsubscribe()', function() {
    var userA
      , userB
      , authTokenA
      , authTokenB

    beforeEach(function(done) {
      userA = {
        username: 'Luna',
        password: 'password'
      }

      userB = {
        username: 'Mars',
        password: 'password'
      }

      request
        .post(app.config.host + '/v1/users')
        .send({ username: userA.username, password: userA.password })
        .end(function(err, res) {
          authTokenA = res.body.authToken

          request
            .post(app.config.host + '/v1/users')
            .send({ username: userB.username, password: userB.password })
            .end(function(err, res) {
              authTokenB = res.body.authToken

              var body = 'Post body'

              request
                .post(app.config.host + '/v1/posts')
                .send({ post: { body: body }, authToken: authTokenA })
                .end(function(err, res) {
                  request
                    .post(app.config.host + '/v1/users/' + userA.username + '/subscribe')
                    .send({ authToken: authTokenB })
                    .end(function(err, res) {
                      done()
                    })
                })
            })
        })
    })

    it('should unsubscribe to a user', function(done) {
      request
        .post(app.config.host + '/v1/users/' + userA.username + '/unsubscribe')
        .send({ authToken: authTokenB })
        .end(function(err, res) {
          request
            .get(app.config.host + '/v1/timelines/home')
            .query({ authToken: authTokenB })
            .end(function(err, res) {
              res.body.should.not.be.empty
              res.body.should.have.property('timelines')
              res.body.timelines.should.not.have.property('posts')

              request
                .post(app.config.host + '/v1/users/' + userA.username + '/unsubscribe')
                .send({ authToken: authTokenB })
                .end(function(err, res) {
                  err.should.not.be.empty
                  err.status.should.eql(403)
                  err.response.error.should.have.property('text')
                  JSON.parse(err.response.error.text).err.should.eql("You are not subscribed to that user")

                  done()
                })
            })
        })
    })

    it('should not unsubscribe to herself', function(done) {
      request
        .post(app.config.host + '/v1/users/' + userA.username + '/unsubscribe')
        .send({ authToken: authTokenA })
        .end(function(err, res) {
          err.should.not.be.empty
          err.status.should.eql(403)
          done()
        })
    })

    it('should require valid user to unsubscribe to another user', function(done) {
      request
        .post(app.config.host + '/v1/users/' + userA.username + '/unsubscribe')
        .end(function(err, res) {
          err.should.not.be.empty
          err.status.should.eql(401)
          done()
        })
    })
  })

  describe('#subscriptions()', function() {
    var userA
      , userB
      , authTokenA
      , authTokenB

    beforeEach(function(done) {
      userA = {
        username: 'Luna',
        password: 'password'
      }

      userB = {
        username: 'Mars',
        password: 'password'
      }

      request
        .post(app.config.host + '/v1/users')
        .send({ username: userA.username, password: userA.password })
        .end(function(err, res) {
          authTokenA = res.body.authToken

          request
            .post(app.config.host + '/v1/users')
            .send({ username: userB.username, password: userB.password })
            .end(function(err, res) {
              authTokenB = res.body.authToken

              request
                .post(app.config.host + '/v1/users/' + userA.username + '/subscribe')
                .send({ authToken: authTokenB })
                .end(function(err, res) {
                  done()
                })
            })
        })
    })

    it('should return list of subscriptions', function(done) {
      request
        .get(app.config.host + '/v1/users/' + userB.username + '/subscriptions')
        .query({ authToken: authTokenB })
        .end(function(err, res) {
          res.body.should.not.be.empty
          res.body.should.have.property('subscriptions')
          var types = ['Comments', 'Likes', 'Posts']
          async.reduce(res.body.subscriptions, true, function(memo, user, callback) {
            callback(null, memo && (types.indexOf(user.name) >= 0))
          }, function(err, contains) {
            contains.should.eql(true)
            done()
          })
        })
    })
  })

  describe("#update()", function() {
    describe('single-user tests', function() {
      "use strict";

      var authToken
        , user

      beforeEach(funcTestHelper.createUser('Luna', 'password', function(token, luna) {
        authToken = token
        user = luna
      }))

<<<<<<< HEAD
      it('should update current user', function(done) {
        var screenName = 'Mars'
=======
      request
        .post(app.config.host + '/v1/users/' + user.id)
        .send({ authToken: authToken,
                user: { screenName: screenName },
                '_method': 'put' })
        .end(function(err, res) {
          res.should.not.be.empty
          res.body.should.not.be.empty
          res.body.should.have.property('users')
          res.body.users.should.have.property('id')
          res.body.users.should.have.property('screenName')
          res.body.users.screenName.should.eql(screenName)
          done()
        })
    })

    it('should update privacy settings', function(done) {
      var screenName = 'Mars'

      request
        .post(app.config.host + '/v1/users/' + user.id)
        .send({ authToken: authToken,
                user: { isPrivate: '1' },
                '_method': 'put' })
        .end(function(err, res) {
          res.should.not.be.empty
          res.body.should.not.be.empty
          res.body.should.have.property('users')
          res.body.users.should.have.property('id')
          res.body.users.should.have.property('isPrivate')
          res.body.users.isPrivate.should.eql('1')
          done()
        })
    })

    it('should require signed in user', function(done) {
      var screenName = 'Mars'
>>>>>>> 762d4c85

        request
          .post(app.config.host + '/v1/users/' + user.id)
          .send({ authToken: authToken,
            user: { screenName: screenName },
            '_method': 'put' })
          .end(function(err, res) {
            res.should.not.be.empty
            res.body.should.not.be.empty
            res.body.should.have.property('users')
            res.body.users.should.have.property('id')
            res.body.users.should.have.property('screenName')
            res.body.users.screenName.should.eql(screenName)
            done()
          })
      })

      it('should require signed in user', function(done) {
        var screenName = 'Mars'

        request
          .post(app.config.host + '/v1/users/' + user.id)
          .send({ authToken: 'abc',
            user: { screenName: screenName },
            '_method': 'put' })
          .end(function(err, res) {
            err.should.not.be.empty
            err.status.should.eql(401)
            done()
          })
      })

      var invalid = [
        '', 'a', 'aa', 'aaaaaaaaaaaaaaaaaaaaaaaaaa',
        '\u4E9C\u4E9C',  // 2 han ideographs
        '\u0928\u093F\u0928\u093F'  // Devanagari syllable "ni" (repeated 2 times)
      ]

      _.forEach(invalid, function(screenName) {
        it('should not allow invalid screen-name: ' + screenName, function(done) {
          request
            .post(app.config.host + '/v1/users/' + user.id)
            .send({ authToken: authToken,
              user: { screenName: screenName },
              '_method': 'put' })
            .end(function(err, res) {
              err.should.not.be.empty
              err.status.should.eql(422)
              done()
            })
        })
      })

      var valid = [
        'aaa', 'aaaaaaaaaaaaaaaaaaaaaaaaa',
        '\u4E9C\u4E9C\u4E9C',
        '\u0928\u093F\u0928\u093F\u0928\u093F',
        // extreme grapheme example follows
        'Z͑ͫ̓ͪ̂ͫ̽͏̴̙̤̞͉͚̯̞̠͍Z͑ͫ̓ͪ̂ͫ̽͏̴̙̤̞͉͚̯̞̠͍Z͑ͫ̓ͪ̂ͫ̽͏̴̙̤̞͉͚̯̞̠͍Z͑ͫ̓ͪ̂ͫ̽͏̴̙̤̞͉͚̯̞̠͍Z͑ͫ̓ͪ̂ͫ̽͏̴̙̤̞͉͚̯̞̠͍Z͑ͫ̓ͪ̂ͫ̽͏̴̙̤̞͉͚̯̞̠͍Z͑ͫ̓ͪ̂ͫ̽͏̴̙̤̞͉͚̯̞̠͍Z͑ͫ̓ͪ̂ͫ̽͏̴̙̤̞͉͚̯̞̠͍Z͑ͫ̓ͪ̂ͫ̽͏̴̙̤̞͉͚̯̞̠͍Z͑ͫ̓ͪ̂ͫ̽͏̴̙̤̞͉͚̯̞̠͍Z͑ͫ̓ͪ̂ͫ̽͏̴̙̤̞͉͚̯̞̠͍Z͑ͫ̓ͪ̂ͫ̽͏̴̙̤̞͉͚̯̞̠͍Z͑ͫ̓ͪ̂ͫ̽͏̴̙̤̞͉͚̯̞̠͍Z͑ͫ̓ͪ̂ͫ̽͏̴̙̤̞͉͚̯̞̠͍Z͑ͫ̓ͪ̂ͫ̽͏̴̙̤̞͉͚̯̞̠͍Z͑ͫ̓ͪ̂ͫ̽͏̴̙̤̞͉͚̯̞̠͍Z͑ͫ̓ͪ̂ͫ̽͏̴̙̤̞͉͚̯̞̠͍Z͑ͫ̓ͪ̂ͫ̽͏̴̙̤̞͉͚̯̞̠͍Z͑ͫ̓ͪ̂ͫ̽͏̴̙̤̞͉͚̯̞̠͍Z͑ͫ̓ͪ̂ͫ̽͏̴̙̤̞͉͚̯̞̠͍Z͑ͫ̓ͪ̂ͫ̽͏̴̙̤̞͉͚̯̞̠͍Z͑ͫ̓ͪ̂ͫ̽͏̴̙̤̞͉͚̯̞̠͍Z͑ͫ̓ͪ̂ͫ̽͏̴̙̤̞͉͚̯̞̠͍Z͑ͫ̓ͪ̂ͫ̽͏̴̙̤̞͉͚̯̞̠͍Z͑ͫ̓ͪ̂ͫ̽͏̴̙̤̞͉͚̯̞̠͍'
        // extreme grapheme example done
      ]

      _.forEach(valid, function(screenName) {
        it('should allow valid screen-name: ' + screenName, function(done) {
          request
            .post(app.config.host + '/v1/users/' + user.id)
            .send({ authToken: authToken,
              user: { screenName: screenName },
              '_method': 'put' })
            .end(function(err, res) {
              res.should.not.be.empty
              res.body.should.not.be.empty
              res.body.should.have.property('users')
              res.body.users.should.have.property('id')
              res.body.users.should.have.property('screenName')
              res.body.users.screenName.should.eql(screenName)
              done()
            })
        })
      })
    })

    describe('double-user tests', function() {
      "use strict";

      var lunaContext = {}
      var marsContext = {}

      beforeEach(funcTestHelper.createUserCtx(lunaContext, 'luna', 'luna', {email: "luna@example.org"}))
      beforeEach(funcTestHelper.createUserCtx(marsContext, 'mars', 'mars', {email: "mars@example.org"}))

      it('should not let user use email, which is used by other user', function(done) {
        funcTestHelper.updateUserCtx(lunaContext, {email: marsContext.attributes.email})(function(err, response) {
          $should.exist(err)
          err.status.should.eql(422)
          err.response.error.should.have.property('text')
          JSON.parse(err.response.error.text).err.should.eql('Invalid email')
          done()
        })
      })

      it('should let user to use email, which was used by other user, but not used anymore', function(done) {
        funcTestHelper.updateUserCtx(marsContext, {email: 'other@example.org'})(function (err, response) {
          $should.not.exist(err)

          funcTestHelper.updateUserCtx(lunaContext, {email: marsContext.attributes.email})(function (err2, response2) {
            $should.not.exist(err2)
            done()
          })
        })
      })

      it('should let user "reset" password using newly set email', function(done) {
        funcTestHelper.updateUserCtx(marsContext, {email: 'other@example.org'})(function (err, res) {
          $should.not.exist(err)

          funcTestHelper.sendResetPassword(marsContext.attributes.email)(function(err2, res2) {
            $should.exist(err2)

            funcTestHelper.sendResetPassword('other@example.org')(function(err3, res3) {
              $should.not.exist(err3)
              $should.exist(res3)
              res3.body.message.should.eql('We will send a password reset link to other@example.org in a moment')
              done()
            })
          })
        })
      })
    })
  })

  describe("#updatePassword()", function() {
    var authToken
      , user

    beforeEach(funcTestHelper.createUser('Luna', 'password', function(token, luna) {
      authToken = token
      user = luna
    }))

    it('should update current user password', function(done) {
      var screenName = 'Mars'
      var password = "drowssap"

      request
        .post(app.config.host + '/v1/users/updatePassword')
        .send({ authToken: authToken,
                currentPassword: user.password,
                password: password,
                passwordConfirmation: password,
                '_method': 'put' })
        .end(function(err, res) {
          (err === null).should.be.true

          request
            .post(app.config.host + '/v1/session')
            .send({ username: user.username, password: password })
            .end(function(err, res) {
              res.should.not.be.empty
              res.body.should.not.be.empty
              res.body.should.have.property('users')
              res.body.users.should.have.property('id')
              res.body.users.id.should.eql(user.id)
              done()
            })
        })
    })

    it('should not sign in with old password', function(done) {
      var screenName = 'Mars'
      var password = "drowssap"

      request
        .post(app.config.host + '/v1/users/updatePassword')
        .send({ authToken: authToken,
                currentPassword: user.password,
                password: password,
                passwordConfirmation: password,
                '_method': 'put' })
        .end(function(err, res) {
          (err === null).should.be.true

          request
            .post(app.config.host + '/v1/session')
            .send({ username: user.username, password: user.password })
            .end(function(err, res) {
              err.should.not.be.empty
              err.status.should.eql(401)
              done()
            })
        })
    })

    it('should not update password that does not match', function(done) {
      var screenName = 'Mars'
      var password = "drowssap"

      request
        .post(app.config.host + '/v1/users/updatePassword')
        .send({ authToken: authToken,
                currentPassword: user.password,
                password: password,
                passwordConfirmation: "abc",
                '_method': 'put' })
        .end(function(err, res) {
          err.should.not.be.empty
          err.status.should.eql(422)
          err.response.error.should.have.property('text')
          JSON.parse(err.response.error.text).err.should.eql('Passwords do not match')
          done()
        })
    })

    it('should not update with blank password', function(done) {
      var screenName = 'Mars'
      var password = ""

      request
        .post(app.config.host + '/v1/users/updatePassword')
        .send({ authToken: authToken,
                currentPassword: user.password,
                password: password,
                passwordConfirmation: password,
                '_method': 'put' })
        .end(function(err, res) {
          err.should.not.be.empty
          err.status.should.eql(422)
          err.response.error.should.have.property('text')
          JSON.parse(err.response.error.text).err.should.eql('Password cannot be blank')
          done()
        })
    })

    it('should not update with invalid password', function(done) {
      var screenName = 'Mars'
      var password = "drowssap"

      request
        .post(app.config.host + '/v1/users/updatePassword')
        .send({ authToken: authToken,
                currentPassword: "abc",
                password: password,
                passwordConfirmation: password,
                '_method': 'put' })
        .end(function(err, res) {
          err.should.not.be.empty
          err.status.should.eql(422)
          err.response.error.should.have.property('text')
          JSON.parse(err.response.error.text).err.should.eql('Your old password is not valid')
          done()
        })
    })

    it('should require signed in user', function(done) {
      var screenName = 'Mars'

      request
        .post(app.config.host + '/v1/users/updatePassword')
        .send({ authToken: 'abc',
                user: { screenName: screenName },
                '_method': 'put' })
        .end(function(err, res) {
          err.should.not.be.empty
          err.status.should.eql(401)
          done()
        })
    })
  })

  describe('#updateProfilePicture', function() {
    var authToken
      , user

    beforeEach(funcTestHelper.createUser('Luna', 'password', function (token, luna) {
      authToken = token
      user = luna
    }))

    beforeEach(function(done){
      mkdirp.sync(config.profilePictures.storage.rootDir + config.profilePictures.path)
      done()
    })

    it('should update the profile picture', function(done) {
      request
        .post(app.config.host + '/v1/users/updateProfilePicture')
        .set('X-Authentication-Token', authToken)
        .attach('file', 'test/fixtures/default-userpic-75.gif')
        .end(function(err, res) {
          res.should.not.be.empty
          res.body.should.not.be.empty
          request
            .get(app.config.host + '/v1/users/whoami')
            .query({ authToken: authToken })
            .end(function(err, res) {
              res.should.not.be.empty
              res.body.users.profilePictureLargeUrl.should.not.be.empty
              done()
            })
        })
    })

    it('should report an error if the profile picture is not an image', function(done) {
      request
        .post(app.config.host + '/v1/users/updateProfilePicture')
        .set('X-Authentication-Token', authToken)
        .attach('file', 'README.md')
        .end(function(err, res) {
          res.status.should.eql(400)
          res.body.err.should.eql("Not an image file")
          done()
        })
    })
  })

  describe('#ban()', function() {
    // Zeus bans Mars, as usual
    var marsContext = {}
    var zeusContext = {}
    var username = 'zeus'
    var banUsername = 'mars'

    beforeEach(funcTestHelper.createUserCtx(marsContext, banUsername, 'pw'))
    beforeEach(funcTestHelper.createUserCtx(zeusContext, username, 'pw'))

    // Mars is subscribed to Zeus
    beforeEach(function(done) {
      request
        .post(app.config.host + '/v1/users/' + username + '/subscribe')
        .send({ authToken: marsContext.authToken })
        .end(function(err, res) {
          res.body.should.not.be.empty
          done()
        })
    })

    // Zeus bans Mars, Mars should become unsubscribed from Zeus.
    it('should unsubscribe the user', function(done) {
      request
        .get(app.config.host + '/v1/users/' + username + '/subscriptions')
        .query({ authToken: marsContext.authToken })
        .end(function(err, res) { // Mars has subcriptions to Zeus
          res.body.should.not.be.empty
          res.body.should.have.property('subscriptions')
          var types = ['Comments', 'Likes', 'Posts']
          async.reduce(res.body.subscriptions, true, function(memo, user, callback) {
            callback(null, memo && (types.indexOf(user.name) >= 0))
          }, function(err, contains) {
            contains.should.eql(true)
          })
          request
            .post(app.config.host + '/v1/users/' + banUsername + '/ban')
            .send({ authToken: zeusContext.authToken })
            .end(function(err, res) {
              res.body.should.not.be.empty
              request
                .get(app.config.host + '/v1/users/' + username + '/subscriptions')
                .query({ authToken: marsContext.authToken })
                .end(function(err, res) { // Mars now has NO subcriptions to Zeus
                  res.body.should.not.be.empty
                  res.body.should.have.property('subscriptions')
                  res.body.subscriptions.length.should.eql(0)
                  done()
                })
            })
        })
    })

    // Zeus writes a post, Mars comments, Zeus bans Mars and should see no comments
    it('should ban user comments', function(done) {
      var body = 'Post'
      funcTestHelper.createPost(zeusContext, body)(function(err, res) {
        res.body.should.not.be.empty
        var postId = res.body.posts.id
        funcTestHelper.createComment(body, postId, marsContext.authToken, function(err, res) {
          res.body.should.not.be.empty

          request
            .post(app.config.host + '/v1/users/' + banUsername + '/ban')
            .send({ authToken: zeusContext.authToken })
            .end(function(err, res) {
              res.body.should.not.be.empty
              funcTestHelper.getTimeline('/v1/timelines/home', zeusContext.authToken, function(err, res) {
                res.body.should.not.be.empty
                res.body.should.have.property('posts')
                res.body.posts.length.should.eql(1)
                var post = res.body.posts[0]
                post.should.not.have.property('comments')

                // Zeus should not see comments in single-post view either
                request
                  .get(app.config.host + '/v1/posts/' + postId)
                  .query({ authToken: zeusContext.authToken })
                  .end(function(err, res) {
                    res.body.should.not.be.empty
                    res.body.should.have.property('posts')
                    res.body.posts.should.not.have.property('comments')
                    done()
                  })
              })
            })
        })
      })
    })

    // Zeus writes a post, Mars likes it, Zeus bans Mars and should not see like
    it('should ban user likes', function(done) {
      funcTestHelper.createPostForTest(zeusContext, 'Post body', function(err, res) {
          res.body.should.not.be.empty

          request
            .post(app.config.host + '/v1/posts/' + zeusContext.post.id + '/like')
            .send({ authToken: marsContext.authToken })
            .end(function(err, res) {
              $should.not.exist(err)
              request
                .post(app.config.host + '/v1/users/' + banUsername + '/ban')
                .send({ authToken: zeusContext.authToken })
                .end(function(err, res) {
                  res.body.should.not.be.empty
                  funcTestHelper.getTimeline('/v1/timelines/home', zeusContext.authToken, function(err, res) {
                    res.body.should.not.be.empty
                    res.body.should.have.property('posts')
                    res.body.posts.length.should.eql(1)
                    var post = res.body.posts[0]
                    post.should.not.have.property('likes')

                    // Zeus should not see likes in single-post view either
                    request
                      .get(app.config.host + '/v1/posts/' + zeusContext.post.id)
                      .query({ authToken: zeusContext.authToken })
                      .end(function(err, res) {
                        res.body.should.not.be.empty
                        res.body.should.have.property('posts')
                        res.body.posts.should.not.have.property('likes')
                        done()
                      })
                  })
                })
            })
        })
    })

    // Mars writes a post, Zeus likes post, Zeus bans Mars and should not see the post any more
    it('should ban user posts', function(done) {
      funcTestHelper.createPostForTest(marsContext, 'Post body', function(err, res) {
        request
          .post(app.config.host + '/v1/posts/' + marsContext.post.id + '/like')
          .send({ authToken: zeusContext.authToken })
          .end(function(err, res) {
            // Now Zeus should see this post in his timeline
            funcTestHelper.getTimeline('/v1/timelines/home', zeusContext.authToken, function(err, res) {
              res.body.should.not.be.empty
              res.body.should.have.property('posts')
              res.body.posts.length.should.eql(1)

              request
                .post(app.config.host + '/v1/users/' + banUsername + '/ban')
                .send({ authToken: zeusContext.authToken })
                .end(function(err, res) {
                  res.body.should.not.be.empty
                  funcTestHelper.getTimeline('/v1/timelines/home', zeusContext.authToken, function(err, res) {
                    res.body.should.not.be.empty
                    res.body.should.not.have.property('posts')
                    done()
                  })
                })
            })
        })
      })
    })

    // Zeus writes a post, Zeus bans Mars, Mars should not see Zeus post any more
    it('should completely disallow to see banning user posts', function(done) {
      funcTestHelper.createPostForTest(zeusContext, 'Post body', function(err, res) {
        // Mars sees the post because he's subscribed to Zeus
        funcTestHelper.getTimeline('/v1/timelines/home', marsContext.authToken, function(err, res) {
          res.body.should.not.be.empty
          res.body.should.have.property('posts')
          res.body.posts.length.should.eql(1)

          request
            .post(app.config.host + '/v1/users/' + banUsername + '/ban')
            .send({ authToken: zeusContext.authToken })
            .end(function(err, res) {
              res.body.should.not.be.empty
              // Now Mars doesn't see post in his timeline
              funcTestHelper.getTimeline('/v1/timelines/home', marsContext.authToken, function(err, res) {
                res.body.should.not.be.empty
                res.body.should.not.have.property('posts')

                // Mars should not see the post in single-post view either
                request
                  .get(app.config.host + '/v1/posts/' + zeusContext.post.id)
                  .query({ authToken: marsContext.authToken })
                  .end(function(err, res) {
                    err.should.not.be.empty
                    err.status.should.eql(403)
                    err.response.error.should.have.property('text')
                    JSON.parse(err.response.error.text).err.should.eql("This user has prevented you from seeing their posts")
                    done()
                  })
              })
            })
        })
      })
    })

    // Zeus bans Mars and Mars could not subscribe again any more
    it('should not let user resubscribe', function(done) {
      request
        .post(app.config.host + '/v1/users/' + banUsername + '/ban')
        .send({ authToken: zeusContext.authToken })
        .end(function(err, res) {
          res.body.should.not.be.empty

          request
            .post(app.config.host + '/v1/users/' + username + '/subscribe')
            .send({ authToken: marsContext.authToken })
            .end(function(err, res) {
              err.should.not.be.empty
              err.status.should.eql(403)
              err.response.error.should.have.property('text')
              JSON.parse(err.response.error.text).err.should.eql("This user prevented your from subscribing to them")
              done()
            })
        })
    })

    // Same fun inside groups
    describe('in groups', function() {
      var groupUserName = 'pepyatka-dev'

      // Mars creates a group, Mars posts to it...
      beforeEach(function(done) {
        request
          .post(app.config.host + '/v1/groups')
          .send({ group: { username: groupUserName },
                  authToken: marsContext.authToken })
          .end(function(err, res) {
            res.body.should.not.be.empty
            request
              .post(app.config.host + '/v1/posts')
              .send({ post: { body: 'post body' }, meta: { feeds: [groupUserName] },
                      authToken: marsContext.authToken })
              .end(function(err, res) {
                res.body.should.not.be.empty
                res.body.should.have.property('posts')
                res.body.posts.should.have.property('body')

                done()
              })
          })
      })

      // ... Zeus bans Mars and should no longer see the post in this group
      it('should ban user posts to group', function(done) {
        request
          .post(app.config.host + '/v1/users/' + banUsername + '/ban')
          .send({ authToken: zeusContext.authToken })
          .end(function(err, res) {
            res.body.should.not.be.empty
            funcTestHelper.getTimeline('/v1/timelines/' + groupUserName, zeusContext.authToken, function(err, res) {
              res.body.should.not.be.empty
              res.body.should.not.have.property('posts')

              done()
            })
          })
      })
    })
  })
})<|MERGE_RESOLUTION|>--- conflicted
+++ resolved
@@ -533,48 +533,8 @@
         user = luna
       }))
 
-<<<<<<< HEAD
       it('should update current user', function(done) {
         var screenName = 'Mars'
-=======
-      request
-        .post(app.config.host + '/v1/users/' + user.id)
-        .send({ authToken: authToken,
-                user: { screenName: screenName },
-                '_method': 'put' })
-        .end(function(err, res) {
-          res.should.not.be.empty
-          res.body.should.not.be.empty
-          res.body.should.have.property('users')
-          res.body.users.should.have.property('id')
-          res.body.users.should.have.property('screenName')
-          res.body.users.screenName.should.eql(screenName)
-          done()
-        })
-    })
-
-    it('should update privacy settings', function(done) {
-      var screenName = 'Mars'
-
-      request
-        .post(app.config.host + '/v1/users/' + user.id)
-        .send({ authToken: authToken,
-                user: { isPrivate: '1' },
-                '_method': 'put' })
-        .end(function(err, res) {
-          res.should.not.be.empty
-          res.body.should.not.be.empty
-          res.body.should.have.property('users')
-          res.body.users.should.have.property('id')
-          res.body.users.should.have.property('isPrivate')
-          res.body.users.isPrivate.should.eql('1')
-          done()
-        })
-    })
-
-    it('should require signed in user', function(done) {
-      var screenName = 'Mars'
->>>>>>> 762d4c85
 
         request
           .post(app.config.host + '/v1/users/' + user.id)
@@ -588,6 +548,25 @@
             res.body.users.should.have.property('id')
             res.body.users.should.have.property('screenName')
             res.body.users.screenName.should.eql(screenName)
+            done()
+          })
+      })
+
+      it('should update privacy settings', function(done) {
+        var screenName = 'Mars'
+
+        request
+          .post(app.config.host + '/v1/users/' + user.id)
+          .send({ authToken: authToken,
+                  user: { isPrivate: '1' },
+                  '_method': 'put' })
+          .end(function(err, res) {
+            res.should.not.be.empty
+            res.body.should.not.be.empty
+            res.body.should.have.property('users')
+            res.body.users.should.have.property('id')
+            res.body.users.should.have.property('isPrivate')
+            res.body.users.isPrivate.should.eql('1')
             done()
           })
       })
