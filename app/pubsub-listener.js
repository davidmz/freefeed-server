import { promisifyAll } from 'bluebird'
import { createClient as createRedisClient } from 'redis'
import { compact, extend, isArray, isPlainObject } from 'lodash'
import IoServer from 'socket.io'
import redis_adapter from 'socket.io-redis'
import jwt from 'jsonwebtoken'

import { dbAdapter, LikeSerializer, PostSerializer, PubsubCommentSerializer } from './models'
import { load as configLoader } from '../config/config'


promisifyAll(jwt)

export default class PubsubListener {
  constructor(server, app) {
    this.app = app

    const config = configLoader()

    var redisPub = createRedisClient(config.redis.port, config.redis.host, config.redis.options)
      , redisSub = createRedisClient(config.redis.port, config.redis.host, extend(config.redis.options, { detect_buffers: true }))

    redisPub.on('error', function(err) { app.logger.error('redisPub error', err) })
    redisSub.on('error', function(err) { app.logger.error('redisSub error', err) })

    this.io = IoServer(server)
    this.io.adapter(redis_adapter({
      pubClient: redisPub,
      subClient: redisSub
    }))

    this.io.sockets.on('error', function(err) { app.logger.error('socket.io error', err) })
    this.io.sockets.on('connection', this.onConnect)

    var redisClient = createRedisClient(config.redis.port, config.redis.host, {})
    redisClient.on('error', function(err) { app.logger.error('redis error', err) })
    redisClient.subscribe('post:new', 'post:destroy', 'post:update',
      'comment:new', 'comment:destroy', 'comment:update',
      'like:new', 'like:remove', 'post:hide', 'post:unhide')

    redisClient.on('message', this.onRedisMessage)
  }

  onConnect = async (socket) => {
    let authToken = socket.handshake.query.token
    const config = configLoader()
    let secret = config.secret
    let logger = this.app.logger

    try {
      let decoded = await jwt.verifyAsync(authToken, secret)
      socket.user = await dbAdapter.getUserById(decoded.userId)
    } catch(e) {
      socket.user = { id: null }
    }

    socket.on('error', (e) => {
      logger.error('socket.io socket error', e);
    });

    socket.on('subscribe', (data) => {
      if (!isPlainObject(data)) {
        logger.warn('socket.io got "subscribe" request without data');
        return;
      }


      for (let channel of Object.keys(data)) {
        if (!isArray(data[channel])) {
          logger.warn('socket.io got "unsubscribe" request with bogus list of channels');
          continue;
        }

        data[channel].filter(Boolean).forEach((id) => {
          socket.join(channel + ':' + id)
          logger.info(`User has subscribed to ${id} ${channel}`)
        })
      }
    })

    socket.on('unsubscribe', (data) => {
      if (!isPlainObject(data)) {
        logger.warn('socket.io got "unsubscribe" request without data');
        return;
      }

      for (let channel of Object.keys(data)) {
        if (!isArray(data[channel])) {
          logger.warn('socket.io got "unsubscribe" request with bogus list of channels');
          continue;
        }

        data[channel].filter(Boolean).forEach((id) => {
          socket.leave(channel + ':' + id)
          logger.info(`User has unsubscribed from ${id} ${channel}`)
        })
      }
    })
  }

  onRedisMessage = async (channel, msg) => {
    const messageRoutes = {
      'post:new':         this.onPostNew,
      'post:update':      this.onPostUpdate,
      'post:destroy':     this.onPostDestroy,
      'post:hide':        this.onPostHide,
      'post:unhide':      this.onPostUnhide,

      'comment:new':      this.onCommentNew,
      'comment:update':   this.onCommentUpdate,
      'comment:destroy':  this.onCommentDestroy,

      'like:new':         this.onLikeNew,
      'like:remove':      this.onLikeRemove
    }

    messageRoutes[channel](
      this.io.sockets,
      JSON.parse(msg)
    ).catch(e => { this.app.logger.error('onRedisMessage error', e )})
  }

  async validateAndEmitMessage(sockets, room, type, json, post) {
    if (!(room in sockets.adapter.rooms)) {
      return
    }

    let clientIds = Object.keys(sockets.adapter.rooms[room])

    await Promise.all(clientIds.map(async (clientId) => {
      let socket = sockets.connected[clientId]
      let user = socket.user
      let logger = this.app.logger

      if (!post) {
        logger.error('post is null in validateAndEmitMessage')
        return
      }
      if (!user) {
        logger.error('user is null in validateAndEmitMessage')
        return
      }

      let valid = await post.canShow(user.id)

      if (valid)
        socket.emit(type, json)
    }))
  }

  // Message-handlers follow
  onPostDestroy = async (sockets, data) => {
    let post = await dbAdapter.getPostById(data.postId)
    let json = { meta: { postId: data.postId } }

    sockets.in('timeline:' + data.timelineId).emit('post:destroy', json)
    sockets.in('post:' + data.postId).emit('post:destroy', json)

    let type = 'post:destroy'
    let room = `timeline:${data.timelineId}`
    await this.validateAndEmitMessage(sockets, room, type, json, post)

    room = `post:${data.postId}`
    await this.validateAndEmitMessage(sockets, room, type, json, post)
  }

  onPostNew = async (sockets, data) => {
    let post = await dbAdapter.getPostById(data.postId)
    let timelines = await post.getTimelines()

    let feedIdsPromises = timelines.map(async (timeline) => {
      let isBanned = await post.isBannedFor(timeline.userId)

      if (!isBanned) {
        return timeline.id
      }
      return null
    })

    let feedIds = await Promise.all(feedIdsPromises)
<<<<<<< HEAD
    feedIds = _.compact(feedIds)
=======
    feedIds = compact(feedIds)
>>>>>>> 61f9b6ec

    let json = await new PostSerializer(post).promiseToJSON()

    let type = 'post:new'
    let promises = feedIds.map((feedId)=>{
      let room = `timeline:${feedId}`
      return this.validateAndEmitMessage(sockets, room, type, json, post)
    })
    await Promise.all(promises)
  }

  onPostUpdate = async (sockets, data) => {
    let post = await dbAdapter.getPostById(data.postId)
    let timelineIds = await post.getTimelineIds()
    let json = await new PostSerializer(post).promiseToJSON()

    let type = 'post:update'
    let room

    let promises = timelineIds.map(async (timelineId) => {
      room = `timeline:${timelineId}`
      return this.validateAndEmitMessage(sockets, room, type, json, post)
    })
    await Promise.all(promises)

    room = `post:${data.postId}`
    await this.validateAndEmitMessage(sockets, room, type, json, post)
  }

  onCommentNew = async (sockets, data) => {
    let comment = await dbAdapter.getCommentById(data.commentId)

    if (!comment) {
      // might be outdated event
      return
    }

    let post = await dbAdapter.getPostById(comment.postId)
    let json = await new PubsubCommentSerializer(comment).promiseToJSON()

    let timelines = await dbAdapter.getTimelinesByIds(data.timelineIds)
    let timelinePromises = timelines.map(async (timeline) => {
      if (await post.isHiddenIn(timeline))
        return null

      return timeline.id
    })

    let actualTimelineIds = await Promise.all(timelinePromises)
<<<<<<< HEAD
    actualTimelineIds = _.compact(actualTimelineIds)
=======
    actualTimelineIds = compact(actualTimelineIds)
>>>>>>> 61f9b6ec

    let type = 'comment:new'
    let room

    let promises = actualTimelineIds.map((timelineId)=>{
      room = `timeline:${timelineId}`
      return this.validateAndEmitMessage(sockets, room, type, json, post)
    })

    await Promise.all(promises)

    room = `post:${post.id}`
    await this.validateAndEmitMessage(sockets, room, type, json, post)
  }

  onCommentUpdate = async (sockets, data) => {
    let comment = await dbAdapter.getCommentById(data.commentId)
    let post = await dbAdapter.getPostById(comment.postId)
    let json = await new PubsubCommentSerializer(comment).promiseToJSON()

    let type = 'comment:update'
    let room = `post:${post.id}`
    await this.validateAndEmitMessage(sockets, room, type, json, post)

    let timelineIds = await post.getTimelineIds()
    let promises = timelineIds.map(async (timelineId) => {
      room = `timeline:${timelineId}`
      await this.validateAndEmitMessage(sockets, room, type, json, post)
    })
    await Promise.all(promises)
  }

  onCommentDestroy = async (sockets, data) => {
    let json = { postId: data.postId, commentId: data.commentId }
    let post = await dbAdapter.getPostById(data.postId)
    
    let type = 'comment:destroy'
    let room = `post:${data.postId}`
    await this.validateAndEmitMessage(sockets, room, type, json, post)

    let timelineIds = await post.getTimelineIds()
    let promises = timelineIds.map(async (timelineId) => {
      room = `timeline:${timelineId}`
      await this.validateAndEmitMessage(sockets, room, type, json, post)
    })

    await Promise.all(promises)
  }

  onLikeNew = async (sockets, data) => {
    let user = await dbAdapter.getUserById(data.userId)
    let json = await new LikeSerializer(user).promiseToJSON()
    let post = await dbAdapter.getPostById(data.postId)
    json.meta = { postId: data.postId }

    let timelines = await dbAdapter.getTimelinesByIds(data.timelineIds)
    let timelinePromises = timelines.map(async (timeline) => {
      if (await post.isHiddenIn(timeline))
        return null

      return timeline.id
    })

    let actualTimelineIds = await Promise.all(timelinePromises)
<<<<<<< HEAD
    actualTimelineIds = _.compact(actualTimelineIds)
=======
    actualTimelineIds = compact(actualTimelineIds)
>>>>>>> 61f9b6ec

    let type = 'like:new'
    let room

    let promises = actualTimelineIds.map((timelineId)=>{
      room = `timeline:${timelineId}`
      return this.validateAndEmitMessage(sockets, room, type, json, post)
    })

    await Promise.all(promises)

    room = `post:${data.postId}`
    await this.validateAndEmitMessage(sockets, room, type, json, post)
  }

  onLikeRemove = async (sockets, data) => {
    let json = { meta: { userId: data.userId, postId: data.postId } }
    let post = await dbAdapter.getPostById(data.postId)

    let type = 'like:remove'
    let room = `post:${data.postId}`

    await this.validateAndEmitMessage(sockets, room, type, json, post)

    let timelineIds = await post.getTimelineIds()
    let promises = timelineIds.map(async (timelineId) => {
      room = `timeline:${timelineId}`
      await this.validateAndEmitMessage(sockets, room, type, json, post)
    })

    await Promise.all(promises)
  }

  onPostHide = async (sockets, data) => {
    // NOTE: posts are hidden only on RiverOfNews timeline so this
    // event won't leak any personal information
    let json = { meta: { postId: data.postId } }
    sockets.in('timeline:' + data.timelineId).emit('post:hide', json)
  }

  onPostUnhide = async (sockets, data) => {
    // NOTE: posts are hidden only on RiverOfNews timeline so this
    // event won't leak any personal information
    let json = { meta: { postId: data.postId } }
    sockets.in('timeline:' + data.timelineId).emit('post:unhide', json)
  }
}<|MERGE_RESOLUTION|>--- conflicted
+++ resolved
@@ -178,11 +178,7 @@
     })
 
     let feedIds = await Promise.all(feedIdsPromises)
-<<<<<<< HEAD
-    feedIds = _.compact(feedIds)
-=======
     feedIds = compact(feedIds)
->>>>>>> 61f9b6ec
 
     let json = await new PostSerializer(post).promiseToJSON()
 
@@ -232,11 +228,7 @@
     })
 
     let actualTimelineIds = await Promise.all(timelinePromises)
-<<<<<<< HEAD
-    actualTimelineIds = _.compact(actualTimelineIds)
-=======
     actualTimelineIds = compact(actualTimelineIds)
->>>>>>> 61f9b6ec
 
     let type = 'comment:new'
     let room
@@ -301,11 +293,7 @@
     })
 
     let actualTimelineIds = await Promise.all(timelinePromises)
-<<<<<<< HEAD
-    actualTimelineIds = _.compact(actualTimelineIds)
-=======
     actualTimelineIds = compact(actualTimelineIds)
->>>>>>> 61f9b6ec
 
     let type = 'like:new'
     let room
