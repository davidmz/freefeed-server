"use strict";

var Promise = require('bluebird')
  , crypto = Promise.promisifyAll(require('crypto'))
  , uuid = require('uuid')
  , config = require('../../config/config').load()
  , inherits = require("util").inherits
  , models = require('../models')
  , exceptions = require('../support/exceptions')
  , ForbiddenException = exceptions.ForbiddenException
  , AbstractModel = models.AbstractModel
  , FeedFactory = models.FeedFactory
  , Timeline = models.Timeline
  , mkKey = require("../support/models").mkKey
  , _ = require('lodash')
  , validator = require('validator')
  , bcrypt = Promise.promisifyAll(require('bcrypt'))
  , gm = Promise.promisifyAll(require('gm'))
  , GraphemeBreaker = require('grapheme-breaker')

exports.addModel = function(database) {
  /**
   * @constructor
   */
  var User = function(params) {
    User.super_.call(this)

    var password = null

    this.id = params.id
    this.username = params.username
    this.screenName = params.screenName
    this.email = params.email

    if (!_.isUndefined(params.hashedPassword)) {
      this.hashedPassword = params.hashedPassword
    } else {
      password = params.password || ''
    }

    this.isPrivate = params.isPrivate
    this.resetPasswordToken = params.resetPasswordToken
    this.resetPasswordSentAt = params.resetPasswordSentAt
    if (parseInt(params.createdAt, 10))
      this.createdAt = params.createdAt
    if (parseInt(params.updatedAt, 10))
      this.updatedAt = params.updatedAt
    this.type = "user"

    this.profilePictureUuid = params.profilePictureUuid || ''

    this.initPassword = function() {
      if (!_.isNull(password)) {
        var future = this.updatePassword(password, password)
        password = null

        return future
      } else {
        return Promise.resolve(this)
      }
    }
  }

  inherits(User, AbstractModel)

  User.className = User
  User.namespace = "user"
  User.findById = User.super_.findById
  User.getById = User.super_.getById
  User.findByAttribute = User.super_.findByAttribute

  User.PROFILE_PICTURE_SIZE_LARGE = 75
  User.PROFILE_PICTURE_SIZE_MEDIUM = 50
  User.PROFILE_PICTURE_SIZE_SMALL = 25

  Object.defineProperty(User.prototype, 'username', {
    get: function() { return this.username_ },
    set: function(newValue) {
      if (newValue)
        this.username_ = newValue.trim().toLowerCase()
    }
  })

  Object.defineProperty(User.prototype, 'screenName', {
    get: function() { return this.screenName_ },
    set: function(newValue) {
      if (_.isString(newValue))
        this.screenName_ = newValue.trim()
    }
  })

  Object.defineProperty(User.prototype, 'email', {
    get: function() { return _.isUndefined(this.email_) ? "" : this.email_ },
    set: function(newValue) {
      if (_.isString(newValue))
        this.email_ = newValue.trim()
    }
  })

  Object.defineProperty(User.prototype, 'isPrivate', {
    get: function() { return this.isPrivate_ },
    set: function(newValue) {
      this.isPrivate_ = newValue || '0'
    }
  })

  User.findByUsername = function(username) {
    return this.findByAttribute('username', username)
  }

  User.findByResetToken = function(token) {
    return this.findByAttribute('reset', token)
  }

  User.findByEmail = function(email) {
    return this.findByAttribute('email', email)
  }

  User.prototype.isUser = function() {
    return this.type === "user"
  }

  User.prototype.newPost = function(attrs) {
    var that = this
    attrs.userId = this.id

    return new Promise(function(resolve, reject) {
      if (!attrs.timelineIds || !attrs.timelineIds[0]) {
        that.getPostsTimelineId()
          .then(function(timelineId) {
            attrs.timelineIds = [timelineId]

            resolve(new models.Post(attrs))
          })
      } else {
        resolve(new models.Post(attrs))
      }
    }.bind(this))
  }

  User.prototype.updateResetPasswordToken = function() {
    var that = this

    return new Promise(function(resolve, reject) {
      that.generateResetPasswordToken().bind({})
        .then(function(token) {
          var now = new Date().getTime()
          var oldToken = that.resetPasswordToken

          that.resetPasswordToken = token
          this.token = token

          return Promise.all([
            database.hmsetAsync(mkKey(['user', that.id]),
                                { 'resetPasswordToken': token,
                                  'resetPasswordSentAt': now
                                }),
            database.delAsync(mkKey(['reset', oldToken, 'uid'])),
            database.setAsync(mkKey(['reset', token, 'uid']), that.id)
          ])
        })
        .then(function() {
          var expireAfter = 60*60*24 // 24 hours
          database.expireAsync(mkKey(['reset', this.token, 'uid']), expireAfter)
        })
        .then(function() {
          resolve(this.token)
        })
    })
  }

  User.prototype.generateResetPasswordToken = function() {
    return Promise.resolve(
      crypto.randomBytesAsync(48)
        .then(function(buf) { return buf.toString('hex') })
    )
  }

  User.prototype.validPassword = function(clearPassword) {
    return bcrypt.compareAsync(clearPassword, this.hashedPassword)
  }

  User.prototype.isValidEmail = function() {
    var valid = true
    if (this.email.length > 0) {
      valid = validator.isEmail(this.email)
    }
    return Promise.resolve(valid)
  }

  User.prototype.isValidUsername = function(skip_stoplist) {
    var valid = this.username
        && this.username.length > 1
        && this.username.match(/^[A-Za-z0-9]+$/)
        && models.FeedFactory.stopList(skip_stoplist).indexOf(this.username) == -1

    return Promise.resolve(valid)
  }

  User.prototype.isValidScreenName = function() {
    var valid

    if (!this.screenName) {
      valid = false
    } else {
      var len = GraphemeBreaker.countBreaks(this.screenName)

      valid = len >= 3
          && len <= 25
    }

    return Promise.resolve(valid)
  }

<<<<<<< HEAD
  User.prototype.validate = function(skip_stoplist) {
    return new Promise(function(resolve, reject) {
      var valid

      valid = this.isValidUsername(skip_stoplist).value()
        && this.isValidScreenName().value()
        && this.isValidEmail().value()
=======
  User.prototype.validate = async function() {
    var valid

    valid = this.isValidUsername().value()
      && this.isValidScreenName().value()
      && this.isValidEmail().value()
>>>>>>> eebb19ce

    if (!valid)
      throw new Error("Invalid")

    return true
  }

<<<<<<< HEAD
  User.prototype.validateOnCreate = function(skip_stoplist) {
    var that = this

    return new Promise(function(resolve, reject) {
      Promise.join(that.validate(skip_stoplist),
                   that.validateUniquness(mkKey(['username', that.username, 'uid'])),
                   that.validateUniquness(mkKey(['user', that.id])),
                   function(valid, usernameIsUnique, idIsUnique) {
                     resolve(that)
                   })
        .catch(function(e) { reject(e) })
    })
=======
  User.prototype.validateOnCreate = async function() {
    var promises = [
      this.validate(),
      this.validateUniquness(mkKey(['username', this.username, 'uid'])),
      this.validateUniquness(mkKey(['user', this.id]))
    ];

    await* promises

    return this
>>>>>>> eebb19ce
  }

  //
  // Create database index from email to uid
  //
  User.prototype.createEmailIndex = function() {
    // email is optional, so no need to index an empty key
    if (this.email && this.email.length > 0) {
      return database.setAsync(mkKey(['email', this.email, 'uid']), this.id)
    }
    return new Promise.resolve(true)
  }

<<<<<<< HEAD
  User.prototype.create = function(skip_stoplist) {
    var that = this

    return new Promise(function(resolve, reject) {
      that.createdAt = new Date().getTime()
      that.updatedAt = new Date().getTime()
      that.screenName = that.screenName || that.username

      that.id = uuid.v4()

      that.validateOnCreate(skip_stoplist)
        .then(function(user) {
          return user.initPassword()
        })
        .then(function(user) {
          return Promise.all([
            database.setAsync(mkKey(['username', user.username, 'uid']), user.id),
            database.hmsetAsync(mkKey(['user', user.id]),
                                { 'username': user.username,
                                  'screenName': user.screenName,
                                  'email': user.email,
                                  'type': user.type,
                                  'isPrivate': '0',
                                  'createdAt': user.createdAt.toString(),
                                  'updatedAt': user.updatedAt.toString(),
                                  'hashedPassword': user.hashedPassword
                                }),
            user.createEmailIndex()
            ])
        })
        .then(function() {
          var stats = new models.Stats({
            id: that.id
          })
=======
  User.prototype.create = async function() {
    this.createdAt = new Date().getTime()
    this.updatedAt = new Date().getTime()
    this.screenName = this.screenName || this.username

    this.id = uuid.v4()

    var user = await this.validateOnCreate()
    await user.initPassword()

    var promises = [
      database.setAsync(mkKey(['username', user.username, 'uid']), user.id),
      database.hmsetAsync(mkKey(['user', user.id]),
                          { 'username': user.username,
                            'screenName': user.screenName,
                            'email': user.email,
                            'type': user.type,
                            'isPrivate': '0',
                            'createdAt': user.createdAt.toString(),
                            'updatedAt': user.updatedAt.toString(),
                            'hashedPassword': user.hashedPassword
                          }),
      user.createEmailIndex()
    ]

    await* promises

    var stats = new models.Stats({
      id: this.id
    })

    await stats.create()
>>>>>>> eebb19ce

    return this
  }

  User.prototype.update = function(params) {
    var that = this

    return new Promise(function(resolve, reject) {
      that.updatedAt = new Date().getTime()
      if (params.hasOwnProperty('screenName'))
        that.screenName = params.screenName
      if (params.hasOwnProperty('email'))
        that.email = params.email
      that.isPrivate = params.isPrivate

      that.validate(true)
        .then(function() {
          return Promise.all([
            database.hmsetAsync(mkKey(['user', that.id]),
                                { 'screenName': that.screenName,
                                  'email': that.email,
                                  'isPrivate': that.isPrivate,
                                  'updatedAt': that.updatedAt.toString()
                                }),
            that.createEmailIndex()
          ])
        })
        .then(function() { resolve(that) })
        .catch(function(e) { reject(e) })
    })
  }

  User.prototype.updatePassword = async function(password, passwordConfirmation) {
    this.updatedAt = new Date().getTime()
    if (password.length === 0) {
      throw new Error('Password cannot be blank')
    } else if (password !== passwordConfirmation) {
      throw new Error("Passwords do not match")
    }

    try {
      this.hashedPassword = await bcrypt.hashAsync(password, 10)

      await database.hmsetAsync(mkKey(['user', this.id]),
        { 'updatedAt': this.updatedAt.toString(),
          'hashedPassword': this.hashedPassword
        })

      return this
    } catch(e) {
      throw e //? hmmm?
    }
  }

  User.prototype.getAdministratorIds = function() {
    return new Promise(function(resolve, reject) {
      resolve([])
    })
  }

  User.prototype.getMyDiscussionsTimeline = function(params) {
    var that = this

    return new Promise(function(resolve, reject) {
      var commentsId
        , likesId

      Promise.join(
        that.getCommentsTimelineId(),
        that.getLikesTimelineId()
        , function(cId, lId) {
          commentsId = cId
          likesId = lId
        })
        .then(function() { return models.Timeline.findById(that.id, params) })
        .then(function(timeline) {
          if (!timeline) {
            timeline = new models.Timeline({
              id: that.id,
              name: "MyDiscussions",
              userId: that.id
            })
            return timeline.create()
          } else {
            return timeline
          }
        })
        .then(function(timeline) {
          return database.zunionstoreAsync(
            mkKey(['timeline', that.id, 'posts']), 2,
            mkKey(['timeline', commentsId, 'posts']),
            mkKey(['timeline', likesId, 'posts']),
            'AGGREGATE', 'MAX')
        })
        .then(function(res) { resolve(models.Timeline.findById(that.id, params)) })
    })
  }

  User.prototype.getGenericTimelineId = function(name, params) {
    var that = this

    return new Promise(function(resolve, reject) {
      that.getTimelineIds()
        .then(function(timelineIds) {
          var timeline
          if (timelineIds[name]) {
            params = params || {}
            timeline = models.Timeline.findById(timelineIds[name], {
              offset: params.offset,
              limit: params.limit
            })
          } else {
            timeline = new models.Timeline({
              name: name,
              userId: that.id
            })
            timeline = timeline.create()
          }
          return timeline
        })
        .then(function(timeline) { resolve(timeline.id) })
    })
  }

  User.prototype.getGenericTimeline = function(name, params) {
    var that = this
    var p_timeline

    return new Promise(function(resolve, reject) {
      that["get" + name + "TimelineId"](params)
        .then(function(timelineId) { return models.Timeline.findById(timelineId, params) })
        .then(function(timeline) {
          p_timeline = timeline
          return timeline.getPosts(timeline.offset, timeline.limit)
        })
        .then(function(posts) {
          p_timeline.posts = posts.filter(Boolean) // @fixme already filtered in getPosts
          resolve(p_timeline)
        })
    })
  }

  User.prototype.getHidesTimelineId = function(params) {
    return this.getGenericTimelineId('Hides', params)
  },

  User.prototype.getHidesTimeline = function(params) {
    return this.getGenericTimeline('Hides', params)
  }

  User.prototype.getRiverOfNewsTimelineId = function(params) {
    return this.getGenericTimelineId('RiverOfNews', params)
  }

  User.prototype.getRiverOfNewsTimeline = function(params) {
    var that = this

    return new Promise(function(resolve, reject) {
      that.getRiverOfNewsTimelineId(params).bind({})
        .then(function(timelineId) {
          this.riverOfNewsId = timelineId
          return that.getHidesTimelineId(params)
        })
        .then(function(timelineId) {
          this.hidesTimelineId = timelineId
          return models.Timeline.findById(this.riverOfNewsId, params)
        })
        .then(function(riverOfNewsTimeline) {
          this.riverOfNewsTimeline = riverOfNewsTimeline
          return that.getBanIds()
        })
        .then(function(banIds) {
          this.banIds = banIds
          return this.riverOfNewsTimeline.getPosts(this.riverOfNewsTimeline.offset,
                                                   this.riverOfNewsTimeline.limit)
        })
        .then(function(posts) {
          var self = this
          return Promise.map(posts, function(post) {
            // we check posts individually for the time being because
            // timestamp in timelines could be mistiming (several ms),
            // we need to refactor Timeline.prototype.updatePost method first
            return database.zscoreAsync(mkKey(['timeline', this.hidesTimelineId, 'posts']), post.id)
              .then(function(score) {
                if (score && score >= 0) {
                  post.isHidden = true
                }
                return post
              })
              .then(function(post) {
                return self.banIds.indexOf(post.userId) >= 0 ? null : post
              })
          }.bind(this))
        })
        .then(function(posts) {
          this.riverOfNewsTimeline.posts = posts
          resolve(this.riverOfNewsTimeline)
        })
    })
  }

  User.prototype.getLikesTimelineId = function(params) {
    return this.getGenericTimelineId('Likes', params)
  }

  User.prototype.getLikesTimeline = function(params) {
    return this.getGenericTimeline('Likes', params)
  }

  User.prototype.getPostsTimelineId = function(params) {
    return this.getGenericTimelineId('Posts', params)
  }

  User.prototype.getPostsTimeline = function(params) {
    return this.getGenericTimeline('Posts', params)
  }

  User.prototype.getCommentsTimelineId = function(params) {
    return this.getGenericTimelineId('Comments', params)
  }

  User.prototype.getCommentsTimeline = function(params) {
    return this.getGenericTimeline('Comments', params)
  }

  User.prototype.getDirectsTimelineId = function(params) {
    return this.getGenericTimelineId('Directs', params)
  }

  User.prototype.getDirectsTimeline = function(params) {
    return this.getGenericTimeline('Directs', params)
  }

  User.prototype.getTimelineIds = function() {
    return new Promise(function(resolve, reject) {
      database.hgetallAsync(mkKey(['user', this.id, 'timelines']))
        .then(function(timelineIds) { resolve(timelineIds || {}) })
    }.bind(this))
  }

  User.prototype.getTimelines = function(params) {
    return new Promise(function(resolve, reject) {
      this.getTimelineIds()
        .then(function(timelineIds) {
          return Promise.map(Object.keys(timelineIds), function(timelineId) {
            return models.Timeline.findById(timelineIds[timelineId], params)
          })
        })
        .then(function(timelines) {
          resolve(timelines)
        })
    }.bind(this))
  }

  User.prototype.getPublicTimelineIds = function(params) {
    return Promise.all([
      this.getCommentsTimelineId(params),
      this.getLikesTimelineId(params),
      this.getPostsTimelineId(params )
    ])
  }

  User.prototype.getSubscriptionIds = async function() {
    this.subscriptionsIds = await database.zrevrangeAsync(mkKey(['user', this.id, 'subscriptions']), 0, -1)
    return this.subscriptionsIds
  }

  /**
   * @return {Timeline[]}
   */
  User.prototype.getSubscriptions = async function() {
    var timelineIds = await this.getSubscriptionIds()

    var subscriptionPromises = timelineIds.map((timelineId) => models.Timeline.findById(timelineId))
    this.subscriptions = await* subscriptionPromises

    return this.subscriptions
  }

  User.prototype.getSubscriberIds = async function() {
    var timeline = await this.getPostsTimeline()
    var subscriberIds = await timeline.getSubscriberIds()
    this.subscriberIds = subscriberIds

    return this.subscriberIds
  }

  User.prototype.getSubscribers = async function() {
    var subscriberIds = await this.getSubscriberIds()
    var subscriberPromises = subscriberIds.map(userId => models.User.findById(userId))
    this.subscribers = await* subscriberPromises

    return this.subscribers
  }

  User.prototype.getBanIds = function() {
    var that = this

    return new Promise(function(resolve, reject) {
      database.zrevrangeAsync(mkKey(['user', that.id, 'bans']), 0, -1)
        .then(function(userIds) { resolve(userIds) })
    })
  }

  User.prototype.getBans = function() {
    var that = this

    return new Promise(function(resolve, reject) {
      that.getBanIds()
        .then(function(userIds) {
          return Promise.map(userIds, function(userId) {
            return models.findById(userId)
          })
        })
        .then(function(users) { resolve(users) })
    })
  }

  User.prototype.ban = async function(username) {
    var currentTime = new Date().getTime()
    var user = await models.User.findByUsername(username)
    await user.unsubscribeFrom(await this.getPostsTimelineId())
    return database.zaddAsync(mkKey(['user', this.id, 'bans']), currentTime, user.id)
  }

  User.prototype.unban = async function(username) {
    var user = await models.User.findByUsername(username)
    return database.zremAsync(mkKey(['user', this.id, 'bans']), user.id)
  }

  User.prototype.subscribeTo = function(timelineId) {
    var currentTime = new Date().getTime()
    var that = this
    var timeline

    return new Promise(function(resolve, reject) {
      models.Timeline.findById(timelineId).bind({})
        .then(function(newTimeline) {
          timeline = newTimeline
          return models.FeedFactory.findById(newTimeline.userId)
        })
        .then(function(user) {
          this.user = user
          if (user.username == that.username)
            throw new Error("Invalid")

          return user.getPublicTimelineIds()
        })
        .then(function(timelineIds) {
          return Promise.map(timelineIds, function(timelineId) {
            return Promise.all([
              database.zaddAsync(mkKey(['user', that.id, 'subscriptions']), currentTime, timelineId),
              database.zaddAsync(mkKey(['timeline', timelineId, 'subscribers']), currentTime, that.id)
            ])
          })
        })
        .then(function(res) { return that.getRiverOfNewsTimelineId() })
        .then(function(riverOfNewsId) { return timeline.merge(riverOfNewsId) })
        .then(function() { return models.Stats.findById(that.id) })
        .then(function(stats) { return stats.addSubscription() })
        .then(function() { return models.Stats.findById(this.user.id) })
        .then(function(stats) { return stats.addSubscriber() })
        .then(function(res) { resolve(res) })
        .catch(function(e) { reject(e) })
    })
  }

  User.prototype.unsubscribeFrom = function(timelineId) {
    var currentTime = new Date().getTime()
    var that = this
    var timeline

    return new Promise(function(resolve, reject) {
      models.Timeline.findById(timelineId).bind({})
        .then(function(newTimeline) {
          timeline = newTimeline
          return models.FeedFactory.findById(newTimeline.userId)
        })
        .then(function(user) {
          this.user = user
          if (user.username == that.username)
            throw new Error("Invalid")

          return user.getPublicTimelineIds()
        })
        .then(function(timelineIds) {
          return Promise.map(timelineIds, function(timelineId) {
            return Promise.all([
              database.zremAsync(mkKey(['user', that.id, 'subscriptions']), timelineId),
              database.zremAsync(mkKey(['timeline', timelineId, 'subscribers']), that.id)
            ])
          })
        })
        .then(function(res) { return that.getRiverOfNewsTimelineId() })
        .then(function(riverOfNewsId) { return timeline.unmerge(riverOfNewsId) })
        .then(function() { return models.Stats.findById(that.id) })
        .then(function(stats) { return stats.removeSubscription() })
        .then(function() { return models.Stats.findById(this.user.id) })
        .then(function(stats) { return stats.removeSubscriber() })
        .then(function(res) { resolve(res) })
        .catch(function(e) { reject(e) })
    })
  }

  User.prototype.getStatistics = function() {
    return models.Stats.findById(this.id)
  }

  User.prototype.newComment = function(attrs) {
    return new Promise(function(resolve, reject) {
      attrs.userId = this.id

      resolve(new models.Comment(attrs))
    }.bind(this))
  }

  User.prototype.newAttachment = function(attrs) {
    return new Promise(function(resolve, reject) {
      attrs.userId = this.id

      resolve(new models.Attachment(attrs))
    }.bind(this))
  }

  User.prototype.updateProfilePicture = function(file) {
    var that = this

    var image = Promise.promisifyAll(gm(file.path))
    return image.sizeAsync()
        .bind({})
        .catch(function(err) {
          return Promise.reject(new exceptions.BadRequestException("Not an image file"))
        })
        .then(function(originalSize) {
          var newUuid = uuid.v4()
          this.profilePictureUid = newUuid
          return Promise.map([User.PROFILE_PICTURE_SIZE_LARGE,
                              User.PROFILE_PICTURE_SIZE_MEDIUM,
                              User.PROFILE_PICTURE_SIZE_SMALL], function (size) {
            return that.saveProfilePictureWithSize(file.path, newUuid, originalSize, size)
          })
        })
        .then(function() {
          that.updatedAt = new Date().getTime()
          that.profilePictureUuid = this.profilePictureUid
          return database.hmsetAsync(mkKey(['user', that.id]),
            {
              'profilePictureUuid': that.profilePictureUuid,
              'updatedAt': that.updatedAt.toString()
            });
        })
  }

  User.prototype.saveProfilePictureWithSize = function(path, uuid, originalSize, size) {
    var image = Promise.promisifyAll(gm(path))
    var origWidth = originalSize.width
    var origHeight = originalSize.height
    if (origWidth > origHeight) {
      var dx = origWidth - origHeight
      image = image.crop(origHeight, origHeight, dx / 2, 0)
    } else if (origHeight > origWidth) {
      var dy = origHeight - origWidth
      image = image.crop(origWidth, origWidth, 0, dy / 2)
    }
    image = image.resize(size, size)
    image = image.quality(95)
    var destPath = this.getProfilePicturePath(uuid, size)
    return image.writeAsync(destPath)
  }

  User.prototype.getProfilePicturePath = function(uuid, size) {
    return config.profilePictures.fsDir + this.getProfilePictureFilename(uuid, size)
  }

  User.prototype.getProfilePictureFilename = function(uuid, size) {
    return uuid + "_" + size + ".jpg"
  }

  User.prototype.getProfilePictureLargeUrl = function() {
    if (_.isEmpty(this.profilePictureUuid)) {
      return Promise.resolve('')
    }
    return Promise.resolve(config.profilePictures.urlDir + this.getProfilePictureFilename(
        this.profilePictureUuid, User.PROFILE_PICTURE_SIZE_LARGE))
  }

  User.prototype.getProfilePictureMediumUrl = function() {
    if (_.isEmpty(this.profilePictureUuid)) {
      return Promise.resolve('')
    }
    return Promise.resolve(config.profilePictures.urlDir + this.getProfilePictureFilename(
      this.profilePictureUuid, User.PROFILE_PICTURE_SIZE_MEDIUM))
  }

  /**
   * Checks if the specified user can post to the timeline of this user.
   */
  User.prototype.validateCanPost = function(postingUser) {
    var that = this
      , subscriptionIds
      , timelineIdA
      , timelineIdB

    // NOTE: when user is subscribed to another user she in fact is
    // subscribed to her posts timeline
    return new Promise(function(resolve, reject) {
      postingUser.getPostsTimelineId()
        .then(function(_timelineId) {
          timelineIdA = _timelineId
          return that.getPostsTimelineId()
        })
        .then(function(_timelineId) {
          timelineIdB = _timelineId
          return postingUser.getSubscriptionIds()
        })
        .then(function(_subscriptionIds) {
          subscriptionIds = _subscriptionIds
          return that.getSubscriptionIds()
        })
        .then(function(subscriberIds) {
          if ((subscriberIds.indexOf(timelineIdA) == -1
              || subscriptionIds.indexOf(timelineIdB) == -1)
              && postingUser.username != that.username) {
            return reject(new ForbiddenException("You can't send private messages to friends that are not mutual"))
          }

          return resolve(that)
        })
    })
  }

  User.prototype.validateCanSubscribe = async function(timelineId) {
    var timelineIds = await this.getSubscriptionIds()
    if (_.includes(timelineIds, timelineId)) {
      throw new ForbiddenException("You are already subscribed to that user")
    }
    var timeline = await models.Timeline.findById(timelineId)
    var banIds = await this.getBanIds()
    if (banIds.indexOf(timeline.userId) >= 0) {
      throw new ForbiddenException("You cannot subscribe to a banned user")
    }
    var user = await models.User.findById(timeline.userId)
    var theirBanIds = await user.getBanIds()
    if (theirBanIds.indexOf(this.id) >= 0) {
      throw new ForbiddenException("This user prevented your from subscribing to them")
    }
    return timelineId
  }

  User.prototype.validateCanUnsubscribe = function(timelineId) {
    var that = this

    return new Promise(function(resolve, reject) {
      that.getSubscriptionIds()
        .then(function(timelineIds) {
          if (!_.includes(timelineIds, timelineId)) {
            return reject(new ForbiddenException("You are not subscribed to that user"))
          }
          return resolve(timelineId)
        })
    })
  }

  /* checks if user can like some post */
  User.prototype.validateCanLikePost = function(postId) {
    return this.validateCanLikeOrUnlikePost('like', postId)
  }

  User.prototype.validateCanUnLikePost = function(postId) {
    return this.validateCanLikeOrUnlikePost('unlike', postId)
  }

  User.prototype.validateCanComment = function(postId) {
    var that = this

    return new Promise(function(resolve, reject) {
      models.Post.findById(postId)
        .then(function(post) {
          if (post)
            return post.validateCanShow(that.id)
          else
            reject(new Error("Not found"))
        })
        .then(function(valid) {
          if (valid)
            resolve(that)
          else
            reject(new Error("Not found"))
        })
    })
  }

  User.prototype.validateCanLikeOrUnlikePost = function(action, postId) {
    var that = this

    return new Promise(function(resolve, reject) {
      return database.zscoreAsync(mkKey(['post', postId, 'likes']), that.id)
        .then(function(result) {
          switch (true) {
            case result != null && action == 'like':
              reject(new ForbiddenException("You can't like post that you have already liked"))
              break;
            case result == null && action == 'unlike':
              reject(new ForbiddenException("You can't un-like post that you haven't yet liked"))
              break;
            default:
              models.Post.findById(postId)
                .then(function(post) { return post.validateCanShow(that.id) })
                .then(function(valid) {
                  if (valid)
                    resolve(that)
                  else
                    reject(new Error("Not found"))
                })
              break;
          }
        }).catch(function(e) {
          reject(new Error("Failed to validate like"));
        })
    })

  }

  User.prototype.updateLastActivityAt = function() {
    var that = this
    var timelineId

    return new Promise(function(resolve, reject) {
      if (!that.isUser()) {
        // update group lastActivity for all subscribers
        var updatedAt = new Date().getTime()
        that.getSubscribers()
          .then(function(userIds) {
            return Promise.map(userIds, function(userId) {
              return database.zaddAsync(mkKey(['user', userId, 'subscriptions']), updatedAt, timelineId)
            })
          })
          .then(function() {
            return database.hmsetAsync(mkKey(['user', that.id]),
                                       { 'updatedAt': updatedAt.toString() })
          })
          .then(function() { resolve() })
      } else {
        resolve()
      }
    })
  }

  return User
}<|MERGE_RESOLUTION|>--- conflicted
+++ resolved
@@ -212,22 +212,12 @@
     return Promise.resolve(valid)
   }
 
-<<<<<<< HEAD
-  User.prototype.validate = function(skip_stoplist) {
-    return new Promise(function(resolve, reject) {
-      var valid
-
-      valid = this.isValidUsername(skip_stoplist).value()
-        && this.isValidScreenName().value()
-        && this.isValidEmail().value()
-=======
-  User.prototype.validate = async function() {
+  User.prototype.validate = async function(skip_stoplist) {
     var valid
 
-    valid = this.isValidUsername().value()
+    valid = this.isValidUsername(skip_stoplist).value()
       && this.isValidScreenName().value()
       && this.isValidEmail().value()
->>>>>>> eebb19ce
 
     if (!valid)
       throw new Error("Invalid")
@@ -235,23 +225,9 @@
     return true
   }
 
-<<<<<<< HEAD
-  User.prototype.validateOnCreate = function(skip_stoplist) {
-    var that = this
-
-    return new Promise(function(resolve, reject) {
-      Promise.join(that.validate(skip_stoplist),
-                   that.validateUniquness(mkKey(['username', that.username, 'uid'])),
-                   that.validateUniquness(mkKey(['user', that.id])),
-                   function(valid, usernameIsUnique, idIsUnique) {
-                     resolve(that)
-                   })
-        .catch(function(e) { reject(e) })
-    })
-=======
-  User.prototype.validateOnCreate = async function() {
+  User.prototype.validateOnCreate = async function(skip_stoplist) {
     var promises = [
-      this.validate(),
+      this.validate(skip_stoplist),
       this.validateUniquness(mkKey(['username', this.username, 'uid'])),
       this.validateUniquness(mkKey(['user', this.id]))
     ];
@@ -259,7 +235,6 @@
     await* promises
 
     return this
->>>>>>> eebb19ce
   }
 
   //
@@ -273,50 +248,14 @@
     return new Promise.resolve(true)
   }
 
-<<<<<<< HEAD
-  User.prototype.create = function(skip_stoplist) {
-    var that = this
-
-    return new Promise(function(resolve, reject) {
-      that.createdAt = new Date().getTime()
-      that.updatedAt = new Date().getTime()
-      that.screenName = that.screenName || that.username
-
-      that.id = uuid.v4()
-
-      that.validateOnCreate(skip_stoplist)
-        .then(function(user) {
-          return user.initPassword()
-        })
-        .then(function(user) {
-          return Promise.all([
-            database.setAsync(mkKey(['username', user.username, 'uid']), user.id),
-            database.hmsetAsync(mkKey(['user', user.id]),
-                                { 'username': user.username,
-                                  'screenName': user.screenName,
-                                  'email': user.email,
-                                  'type': user.type,
-                                  'isPrivate': '0',
-                                  'createdAt': user.createdAt.toString(),
-                                  'updatedAt': user.updatedAt.toString(),
-                                  'hashedPassword': user.hashedPassword
-                                }),
-            user.createEmailIndex()
-            ])
-        })
-        .then(function() {
-          var stats = new models.Stats({
-            id: that.id
-          })
-=======
-  User.prototype.create = async function() {
+  User.prototype.create = async function(skip_stoplist) {
     this.createdAt = new Date().getTime()
     this.updatedAt = new Date().getTime()
     this.screenName = this.screenName || this.username
 
     this.id = uuid.v4()
 
-    var user = await this.validateOnCreate()
+    var user = await this.validateOnCreate(skip_stoplist)
     await user.initPassword()
 
     var promises = [
@@ -341,7 +280,6 @@
     })
 
     await stats.create()
->>>>>>> eebb19ce
 
     return this
   }
