--- conflicted
+++ resolved
@@ -197,13 +197,8 @@
     await this.validateAndEmitMessage(sockets, room, type, json, post)
   }
 
-<<<<<<< HEAD
-  async onCommentUpdate(sockets, data) {
-    let comment = await pgAdapter.getCommentById(data.commentId)
-=======
   onCommentUpdate = async (sockets, data) => {
     let comment = await dbAdapter.getCommentById(data.commentId)
->>>>>>> 4460270d
     let post = await dbAdapter.getPostById(comment.postId)
     let json = await new PubsubCommentSerializer(comment).promiseToJSON()
 
