--- conflicted
+++ resolved
@@ -149,15 +149,10 @@
   }
 
   static async sendRequest(req, res) {
-<<<<<<< HEAD
-    if (!req.user)
-      return res.status(401).jsonp({ err: 'Unauthorized', status: 'fail'})
-=======
-    if (!req.user) {
-      res.status(401).jsonp({ err: 'Unauthorized', status: 'fail'})
-      return
-    }
->>>>>>> f9a32bfe
+    if (!req.user) {
+      res.status(401).jsonp({ err: 'Unauthorized', status: 'fail'})
+      return
+    }
 
     const groupName = req.params.groupName
     try {
@@ -176,15 +171,10 @@
   }
 
   static async acceptRequest(req, res) {
-<<<<<<< HEAD
-    if (!req.user)
-      return res.status(401).jsonp({ err: 'Unauthorized', status: 'fail'})
-=======
-    if (!req.user) {
-      res.status(401).jsonp({ err: 'Unauthorized', status: 'fail'})
-      return
-    }
->>>>>>> f9a32bfe
+    if (!req.user) {
+      res.status(401).jsonp({ err: 'Unauthorized', status: 'fail'})
+      return
+    }
 
     const groupName = req.params.groupName
     const userName = req.params.userName
@@ -209,15 +199,10 @@
   }
 
   static async rejectRequest(req, res) {
-<<<<<<< HEAD
-    if (!req.user)
-      return res.status(401).jsonp({ err: 'Unauthorized', status: 'fail'})
-=======
-    if (!req.user) {
-      res.status(401).jsonp({ err: 'Unauthorized', status: 'fail'})
-      return
-    }
->>>>>>> f9a32bfe
+    if (!req.user) {
+      res.status(401).jsonp({ err: 'Unauthorized', status: 'fail'})
+      return
+    }
 
     const groupName = req.params.groupName
     const userName = req.params.userName
@@ -242,15 +227,10 @@
   }
 
   static async unsubscribeFromGroup(req, res) {
-<<<<<<< HEAD
-    if (!req.user)
-      return res.status(401).jsonp({ err: 'Unauthorized', status: 'fail'})
-=======
-    if (!req.user) {
-      res.status(401).jsonp({ err: 'Unauthorized', status: 'fail'})
-      return
-    }
->>>>>>> f9a32bfe
+    if (!req.user) {
+      res.status(401).jsonp({ err: 'Unauthorized', status: 'fail'})
+      return
+    }
 
     const groupName = req.params.groupName
     const userName = req.params.userName
