--- conflicted
+++ resolved
@@ -2,16 +2,10 @@
 import GraphemeBreaker from 'grapheme-breaker';
 import _ from 'lodash';
 
-<<<<<<< HEAD
-import { extractHashtags } from '../support/hashtags'
-import { PubSub as pubSub } from '../models'
-import { getRoomsOfPost } from '../pubsub-listener'
+import { extractHashtags } from '../support/hashtags';
+import { PubSub as pubSub } from '../models';
+import { getRoomsOfPost } from '../pubsub-listener';
 import { EventService } from '../support/EventService';
-=======
-import { extractHashtags } from '../support/hashtags';
-import { Timeline, PubSub as pubSub } from '../models';
-import { getRoomsOfPost } from '../pubsub-listener';
->>>>>>> 7bb5c593
 
 
 export function addModel(dbAdapter) {
@@ -94,67 +88,6 @@
                  && this.userId
                  && this.userId.length > 0;
 
-<<<<<<< HEAD
-    if (len > 1500) {
-      throw new Error('Maximum post-length is 1500 graphemes')
-    }
-  }
-
-  Post.prototype.create = async function () {
-    await this.validate();
-
-    const payload = {
-      'body':             this.body,
-      'userId':           this.userId,
-      'commentsDisabled': this.commentsDisabled,
-    }
-    const [
-      destFeeds,
-      author,
-    ] = await Promise.all([
-      dbAdapter.getTimelinesByIds(this.timelineIds),
-      dbAdapter.getUserById(this.userId),
-    ]);
-    this.feedIntIds = destFeeds.map((f) => f.intId);
-    this.destinationFeedIds = this.feedIntIds.slice();
-
-    // save post to the database
-    this.id = await dbAdapter.createPost(payload, this.feedIntIds);
-
-    const newPost = await dbAdapter.getPostById(this.id);
-    const fieldsToUpdate = [
-      'isPrivate',
-      'isProtected',
-      'isPropagable',
-      'createdAt',
-      'updatedAt',
-      'bumpedAt',
-    ];
-    for (const f of fieldsToUpdate) {
-      this[f] = newPost[f];
-    }
-
-    await Promise.all([
-      this.linkAttachments(),
-      this.processHashtagsOnCreate(),
-    ]);
-
-    const rtUpdates = destFeeds
-      .filter((f) => f.isDirects())
-      .map((f) => pubSub.updateUnreadDirects(f.userId));
-    rtUpdates.push(pubSub.newPost(this.id));
-
-    await EventService.onPostCreated(newPost, destFeeds.map((f) => f.id), author);
-
-    await Promise.all([
-      ...rtUpdates,
-      dbAdapter.setUpdatedAtInGroupsByIds(destFeeds.map((f) => f.userId)),
-      dbAdapter.statsPostCreated(this.userId),
-    ]);
-
-    return this;
-  }
-=======
       if (!valid) {
         throw new Error('Post text must not be empty');
       }
@@ -167,38 +100,56 @@
     }
 
     async create() {
-      this.createdAt = new Date().getTime();
-      this.updatedAt = new Date().getTime();
-      this.bumpedAt = new Date().getTime();
-
       await this.validate();
 
       const payload = {
         'body':             this.body,
         'userId':           this.userId,
-        'createdAt':        this.createdAt.toString(),
-        'updatedAt':        this.updatedAt.toString(),
-        'bumpedAt':         this.updatedAt.toString(),
-        'commentsDisabled': this.commentsDisabled
+        'commentsDisabled': this.commentsDisabled,
       };
-      this.feedIntIds = await dbAdapter.getTimelinesIntIdsByUUIDs(this.timelineIds);
+      const [
+        destFeeds,
+        author,
+      ] = await Promise.all([
+        dbAdapter.getTimelinesByIds(this.timelineIds),
+        dbAdapter.getUserById(this.userId),
+      ]);
+      this.feedIntIds = destFeeds.map((f) => f.intId);
       this.destinationFeedIds = this.feedIntIds.slice();
+
       // save post to the database
       this.id = await dbAdapter.createPost(payload, this.feedIntIds);
 
       const newPost = await dbAdapter.getPostById(this.id);
-      this.isPrivate = newPost.isPrivate;
-      this.isProtected = newPost.isProtected;
-      this.isPropagable = newPost.isPropagable;
-
-      // save nested resources
-      await this.linkAttachments();
-      await this.processHashtagsOnCreate();
->>>>>>> 7bb5c593
-
-      await Timeline.publishPost(this);
-
-      await dbAdapter.statsPostCreated(this.userId);
+      const fieldsToUpdate = [
+        'isPrivate',
+        'isProtected',
+        'isPropagable',
+        'createdAt',
+        'updatedAt',
+        'bumpedAt',
+      ];
+      for (const f of fieldsToUpdate) {
+        this[f] = newPost[f];
+      }
+
+      await Promise.all([
+        this.linkAttachments(),
+        this.processHashtagsOnCreate(),
+      ]);
+
+      const rtUpdates = destFeeds
+        .filter((f) => f.isDirects())
+        .map((f) => pubSub.updateUnreadDirects(f.userId));
+      rtUpdates.push(pubSub.newPost(this.id));
+
+      await EventService.onPostCreated(newPost, destFeeds.map((f) => f.id), author);
+
+      await Promise.all([
+        ...rtUpdates,
+        dbAdapter.setUpdatedAtInGroupsByIds(destFeeds.map((f) => f.userId)),
+        dbAdapter.statsPostCreated(this.userId),
+      ]);
 
       return this;
     }
@@ -663,77 +614,6 @@
         await dbAdapter.setLocalBumpForUsers(this.id, newRONsOwners);
       }
 
-<<<<<<< HEAD
-  /**
-   * isVisibleFor checks visibility of the post for the given viewer
-   * or for anonymous if viewer is null.
-   *
-   *  Viewer CAN NOT see post if:
-   * - viwer is anonymous and post is not public or
-   * - viewer is authorized and
-   *   - post author banned viewer or was banned by viewer or
-   *   - post is private and viewer cannot read any of post's destination feeds
-   *
-   * @param {User|null} viewer
-   * @returns {boolean}
-   */
-  Post.prototype.isVisibleFor = async function (viewer) {
-    // Check if viewer is anonymous and post is not public
-    if (!viewer) {
-      return this.isProtected === '0';
-    }
-
-    // Check if post author banned viewer or was banned by viewer
-    const bannedUserIds = await dbAdapter.getUsersBansOrWasBannedBy(viewer.id);
-    if (bannedUserIds.includes(this.userId)) {
-      return false;
-    }
-
-    // Check if post is private and viewer cannot read any of post's destination feeds
-    if (this.isPrivate === '1') {
-      const privateFeedIds = await dbAdapter.getVisiblePrivateFeedIntIds(viewer.id);
-      if (_.isEmpty(_.intersection(this.destinationFeedIds, privateFeedIds))) {
-        return false;
-      }
-    }
-
-    return true;
-  }
-
-  /**
-   * Filter users that can not see this post
-   *
-   * Viewer CAN NOT see post if:
-   * - viwer is anonymous and post is not public or
-   * - viewer is authorized and
-   *   - post author banned viewer or was banned by viewer or
-   *   - post is private and viewer cannot read any of post's destination feeds
-   *
-   * @param {User[]} users
-   * @returns {User[]}
-   */
-  Post.prototype.onlyUsersCanSeePost = async function (users) {
-    if (users.length === 0) {
-      return [];
-    }
-
-    if (this.isProtected === '1') {
-      // Anonymous can not see this post
-      users = users.filter((u) => !!u.id); // users without id are anonymous
-    }
-
-    const authorBans = await dbAdapter.getUsersBansOrWasBannedBy(this.userId);
-    // Author's banned and banners can not see this post
-    users = users.filter((u) => !authorBans.includes(u.id));
-
-    if (this.isPrivate === '1') {
-      const allowedUserIds = await dbAdapter.getUsersWhoCanSeePrivateFeeds(this.destinationFeedIds);
-      users = users.filter((u) => allowedUserIds.includes(u.id));
-    }
-
-    return users;
-  }
-=======
       await dbAdapter.insertPostIntoFeeds([likesTimeline.intId], this.id);
 
       // Send realtime notifications
@@ -784,7 +664,6 @@
       if (!(timeline.isRiverOfNews() || timeline.isHides())) {
         return false;
       }
->>>>>>> 7bb5c593
 
       const owner = await timeline.getUser();
       const hidesTimelineIntId = await owner.getHidesTimelineIntId();
@@ -792,68 +671,40 @@
       return dbAdapter.isPostPresentInTimeline(hidesTimelineIntId, this.id);
     }
 
-    async canShow(readerId, checkOnlyDestinations = true) {
-      let timelines = await (checkOnlyDestinations ? this.getPostedTo() : this.getTimelines());
-
-      if (!checkOnlyDestinations) {
-        timelines = timelines.filter((timeline) => timeline.isPosts() || timeline.isDirects());
-      }
-
-      if (timelines.map((timeline) => timeline.userId).includes(readerId)) {
-        // one of the timelines belongs to the user
-        return true;
-      }
-
-      // skipping someone else's directs
-      const nonDirectTimelines = timelines.filter((timeline) => !timeline.isDirects());
-
-      if (nonDirectTimelines.length === 0) {
+    /**
+     * isVisibleFor checks visibility of the post for the given viewer
+     * or for anonymous if viewer is null.
+     *
+     *  Viewer CAN NOT see post if:
+     * - viwer is anonymous and post is not public or
+     * - viewer is authorized and
+     *   - post author banned viewer or was banned by viewer or
+     *   - post is private and viewer cannot read any of post's destination feeds
+     *
+     * @param {User|null} viewer
+     * @returns {boolean}
+     */
+    async isVisibleFor(viewer) {
+      // Check if viewer is anonymous and post is not public
+      if (!viewer) {
+        return this.isProtected === '0';
+      }
+
+      // Check if post author banned viewer or was banned by viewer
+      const bannedUserIds = await dbAdapter.getUsersBansOrWasBannedBy(viewer.id);
+      if (bannedUserIds.includes(this.userId)) {
         return false;
       }
 
-      const ownerIds = nonDirectTimelines.map((timeline) => timeline.userId);
-      if (await dbAdapter.someUsersArePublic(ownerIds, !readerId)) {
-        return true;
-      }
-
-<<<<<<< HEAD
-  return Post
-=======
-      if (!readerId) {
-        // no public feeds. anonymous can't see
-        return false;
-      }
-
-      const timelineIds = nonDirectTimelines.map((timeline) => timeline.id);
-      return await dbAdapter.isUserSubscribedToOneOfTimelines(readerId, timelineIds);
-    }
-
-    async processHashtagsOnCreate() {
-      const postTags = _.uniq(extractHashtags(this.body.toLowerCase()));
-
-      if (!postTags || postTags.length == 0) {
-        return;
-      }
-      await dbAdapter.linkPostHashtagsByNames(postTags, this.id);
-    }
-
-    async processHashtagsOnUpdate() {
-      const linkedPostHashtags = await dbAdapter.getPostHashtags(this.id);
-
-      const presentTags    = _.sortBy(linkedPostHashtags.map((t) => t.name));
-      const newTags        = _.sortBy(_.uniq(extractHashtags(this.body.toLowerCase())));
-      const notChangedTags = _.intersection(presentTags, newTags);
-      const tagsToUnlink   = _.difference(presentTags, notChangedTags);
-      const tagsToLink     = _.difference(newTags, notChangedTags);
-
-      if (presentTags != newTags) {
-        if (tagsToUnlink.length > 0) {
-          await dbAdapter.unlinkPostHashtagsByNames(tagsToUnlink, this.id);
+      // Check if post is private and viewer cannot read any of post's destination feeds
+      if (this.isPrivate === '1') {
+        const privateFeedIds = await dbAdapter.getVisiblePrivateFeedIntIds(viewer.id);
+        if (_.isEmpty(_.intersection(this.destinationFeedIds, privateFeedIds))) {
+          return false;
         }
-        if (tagsToLink.length > 0) {
-          await dbAdapter.linkPostHashtagsByNames(tagsToLink, this.id);
-        }
-      }
+      }
+
+      return true;
     }
 
     /**
@@ -864,6 +715,9 @@
      * - viewer is authorized and
      *   - post author banned viewer or was banned by viewer or
      *   - post is private and viewer cannot read any of post's destination feeds
+     *
+     * @param {User[]} users
+     * @returns {User[]}
      */
     async onlyUsersCanSeePost(users) {
       if (users.length === 0) {
@@ -875,7 +729,7 @@
         users = users.filter((u) => !!u.id); // users without id are anonymous
       }
 
-      const authorBans = await dbAdapter.getBansAndBannersOfUser(this.userId);
+      const authorBans = await dbAdapter.getUsersBansOrWasBannedBy(this.userId);
       // Author's banned and banners can not see this post
       users = users.filter((u) => !authorBans.includes(u.id));
 
@@ -886,8 +740,35 @@
 
       return users;
     }
+
+    async processHashtagsOnCreate() {
+      const postTags = _.uniq(extractHashtags(this.body.toLowerCase()));
+
+      if (!postTags || postTags.length == 0) {
+        return;
+      }
+      await dbAdapter.linkPostHashtagsByNames(postTags, this.id);
+    }
+
+    async processHashtagsOnUpdate() {
+      const linkedPostHashtags = await dbAdapter.getPostHashtags(this.id);
+
+      const presentTags    = _.sortBy(linkedPostHashtags.map((t) => t.name));
+      const newTags        = _.sortBy(_.uniq(extractHashtags(this.body.toLowerCase())));
+      const notChangedTags = _.intersection(presentTags, newTags);
+      const tagsToUnlink   = _.difference(presentTags, notChangedTags);
+      const tagsToLink     = _.difference(newTags, notChangedTags);
+
+      if (presentTags != newTags) {
+        if (tagsToUnlink.length > 0) {
+          await dbAdapter.unlinkPostHashtagsByNames(tagsToUnlink, this.id);
+        }
+        if (tagsToLink.length > 0) {
+          await dbAdapter.linkPostHashtagsByNames(tagsToLink, this.id);
+        }
+      }
+    }
   }
 
   return Post;
->>>>>>> 7bb5c593
 }