--- conflicted
+++ resolved
@@ -41,7 +41,6 @@
     return d.toISOString()
   }
 }
-<<<<<<< HEAD
 
 const USER_FIELDS = {
   uid:                        "id",
@@ -72,6 +71,14 @@
   reset_password_expires_at:  (time)=>{ return time && time.getTime() }
 }
 
+const USER_STATS_FIELDS = {
+  posts_count:          "posts",
+  likes_count:          "likes",
+  comments_count:       "comments",
+  subscribers_count:    "subscribers",
+  subscriptions_count:  "subscriptions"
+}
+
 const ATTACHMENT_COLUMNS = {
   createdAt:              "created_at",
   updatedAt:              "updated_at",
@@ -216,231 +223,6 @@
   created_at:                 (time)=>{ return time.getTime() },
   updated_at:                 (time)=>{ return time.getTime() },
   user_id:                    (user_id)=> {return user_id ? user_id : ''}
-=======
-
-const USER_FIELDS = {
-  uid:                        "id",
-  username:                   "username",
-  screen_name:                "screenName",
-  email:                      "email",
-  description:                "description",
-  type:                       "type",
-  profile_picture_uuid:       "profilePictureUuid",
-  created_at:                 "createdAt",
-  updated_at:                 "updatedAt",
-  is_private:                 "isPrivate",
-  is_restricted:              "isRestricted",
-  hashed_password:            "hashedPassword",
-  reset_password_token:       "resetPasswordToken",
-  reset_password_sent_at:     "resetPasswordSentAt",
-  reset_password_expires_at:  "resetPasswordExpiresAt",
-  frontend_preferences:       "frontendPreferences",
-  subscribed_feed_ids:        "subscribedFeedIds"
-}
-
-const USER_FIELDS_MAPPING = {
-  created_at:                 (time)=>{ return time.getTime() },
-  updated_at:                 (time)=>{ return time.getTime() },
-  is_private:                 (is_private)=>{return is_private ? '1' : '0' },
-  is_restricted:              (is_restricted)=>{return is_restricted ? '1' : '0' },
-  reset_password_sent_at:     (time)=>{ return time && time.getTime() },
-  reset_password_expires_at:  (time)=>{ return time && time.getTime() }
->>>>>>> ae8f984d
-}
-
-const USER_STATS_FIELDS = {
-  posts_count:          "posts",
-  likes_count:          "likes",
-  comments_count:       "comments",
-  subscribers_count:    "subscribers",
-  subscriptions_count:  "subscriptions"
-}
-
-<<<<<<< HEAD
-const POST_COLUMNS = {
-  createdAt:              "created_at",
-  updatedAt:              "updated_at",
-  userId:                 "user_id",
-  body:                   "body",
-  commentsDisabled:       "comments_disabled"
-}
-
-const POST_COLUMNS_MAPPING = {
-=======
-const ATTACHMENT_COLUMNS = {
-  createdAt:              "created_at",
-  updatedAt:              "updated_at",
-  fileName:               "file_name",
-  fileSize:               "file_size",
-  mimeType:               "mime_type",
-  mediaType:              "media_type",
-  fileExtension:          "file_extension",
-  noThumbnail:            "no_thumbnail",
-  imageSizes:             "image_sizes",
-  artist:                 "artist",
-  title:                  "title",
-  userId:                 "user_id",
-  postId:                 "post_id"
-}
-
-const ATTACHMENT_COLUMNS_MAPPING = {
->>>>>>> ae8f984d
-  createdAt:              (timestamp)=>{
-    let d = new Date()
-    d.setTime(timestamp)
-    return d.toISOString()
-  },
-  updatedAt:              (timestamp)=>{
-    let d = new Date()
-    d.setTime(timestamp)
-    return d.toISOString()
-  },
-<<<<<<< HEAD
-  commentsDisabled:       (comments_disabled)=>{return comments_disabled === '1'},
-  userId:                 (user_id)=> {
-    if (validator.isUUID(user_id, 4)) {
-      return user_id
-    }
-    return null
-  }
-}
-
-const POST_FIELDS = {
-  uid:                    "id",
-  created_at:             "createdAt",
-  updated_at:             "updatedAt",
-  user_id:                "userId",
-  body:                   "body",
-  comments_disabled:      "commentsDisabled",
-  feed_ids:               "feedIntIds",
-  destination_feed_ids:   "destinationFeedIds"
-}
-
-const POST_FIELDS_MAPPING = {
-  created_at:                 (time)=>{ return time.getTime() },
-  updated_at:                 (time)=>{ return time.getTime() },
-  comments_disabled:          (comments_disabled)=>{return comments_disabled ? '1' : '0' },
-=======
-  noThumbnail:            (no_thumbnail)=>{return no_thumbnail === '1'},
-  fileSize:               (file_size)=>{
-    return parseInt(file_size, 10)
-  },
-  postId:                 (post_id)=> {
-    if (validator.isUUID(post_id, 4)) {
-      return post_id
-    }
-    return null
-  },
-  userId:                 (user_id)=> {
-    if (validator.isUUID(user_id, 4)) {
-      return user_id
-    }
-    return null
-  }
-}
-
-const ATTACHMENT_FIELDS = {
-  uid:                    "id",
-  created_at:             "createdAt",
-  updated_at:             "updatedAt",
-  file_name:              "fileName",
-  file_size:              "fileSize",
-  mime_type:              "mimeType",
-  media_type:             "mediaType",
-  file_extension:         "fileExtension",
-  no_thumbnail:           "noThumbnail",
-  image_sizes:            "imageSizes",
-  artist:                 "artist",
-  title:                  "title",
-  user_id:                "userId",
-  post_id:                "postId"
-}
-
-const ATTACHMENT_FIELDS_MAPPING = {
-  created_at:                 (time)=>{ return time.getTime() },
-  updated_at:                 (time)=>{ return time.getTime() },
-  no_thumbnail:               (no_thumbnail)=>{return no_thumbnail ? '1' : '0' },
-  file_size:                  (file_size)=>{return file_size && file_size.toString()},
-  post_id:                    (post_id)=> {return post_id ? post_id : ''},
-  user_id:                    (user_id)=> {return user_id ? user_id : ''}
-}
-
-
-
-const COMMENT_COLUMNS = {
-  createdAt:              "created_at",
-  updatedAt:              "updated_at",
-  body:                   "body",
-  postId:                 "post_id",
-  userId:                 "user_id"
-}
-
-const COMMENT_COLUMNS_MAPPING = {
-  createdAt:              (timestamp)=>{
-    let d = new Date()
-    d.setTime(timestamp)
-    return d.toISOString()
-  },
-  updatedAt:              (timestamp)=>{
-    let d = new Date()
-    d.setTime(timestamp)
-    return d.toISOString()
-  }
-}
-
-const COMMENT_FIELDS = {
-  uid:                    "id",
-  created_at:             "createdAt",
-  updated_at:             "updatedAt",
-  body:                   "body",
-  user_id:                "userId",
-  post_id:                "postId"
-}
-
-const COMMENT_FIELDS_MAPPING = {
-  created_at:                 (time)=>{ return time.getTime() },
-  updated_at:                 (time)=>{ return time.getTime() },
-  post_id:                    (post_id)=> {return post_id ? post_id : ''},
->>>>>>> ae8f984d
-  user_id:                    (user_id)=> {return user_id ? user_id : ''}
-}
-
-
-<<<<<<< HEAD
-=======
-const FEED_COLUMNS = {
-  createdAt:              "created_at",
-  updatedAt:              "updated_at",
-  name:                   "name",
-  userId:                 "user_id"
-}
-
-const FEED_COLUMNS_MAPPING = {
-  createdAt:              (timestamp)=>{
-    let d = new Date()
-    d.setTime(timestamp)
-    return d.toISOString()
-  },
-  updatedAt:              (timestamp)=>{
-    let d = new Date()
-    d.setTime(timestamp)
-    return d.toISOString()
-  }
-}
-
-const FEED_FIELDS = {
-  id:                     "intId",
-  uid:                    "id",
-  created_at:             "createdAt",
-  updated_at:             "updatedAt",
-  name:                   "name",
-  user_id:                "userId"
-}
-
-const FEED_FIELDS_MAPPING = {
-  created_at:                 (time)=>{ return time.getTime() },
-  updated_at:                 (time)=>{ return time.getTime() },
-  user_id:                    (user_id)=> {return user_id ? user_id : ''}
 }
 
 
@@ -493,7 +275,6 @@
 }
 
 
->>>>>>> ae8f984d
 export class DbAdapter {
   constructor(database) {
     this.database = database
@@ -502,13 +283,10 @@
   static initObject(classDef, attrs, id, params) {
     return new classDef({...attrs, ...{id}, ...params})
   }
-<<<<<<< HEAD
-=======
 
   disableSeqScan(){
     return this.database.raw("SET enable_seqscan TO off")
   }
->>>>>>> ae8f984d
   
   ///////////////////////////////////////////////////
   // User
@@ -530,13 +308,9 @@
   async createUser(payload) {
     let preparedPayload = this._prepareModelPayload(payload, USER_COLUMNS, USER_COLUMNS_MAPPING)
     const res = await this.database('users').returning('uid').insert(preparedPayload)
-<<<<<<< HEAD
-    return res[0]
-=======
     const uid = res[0]
     await this.createUserStats(uid)
     return uid
->>>>>>> ae8f984d
   }
 
   updateUser(userId, payload) {
@@ -613,7 +387,6 @@
     let attrs = res[0]
 
     if (!attrs) {
-<<<<<<< HEAD
       return null
     }
 
@@ -634,7 +407,8 @@
   async getUserByEmail(email) {
     const res = await this.database('users').whereRaw("LOWER(email)=LOWER(?)", email)
     let attrs = res[0]
-=======
+
+    if (!attrs) {
       return null
     }
 
@@ -642,50 +416,16 @@
       throw new Error(`Expected User, got ${attrs.type}`)
     }
 
-    const now = new Date().getTime()
-    if (attrs.reset_password_expires_at < now){
-      return null
-    }
-
     attrs = this._prepareModelPayload(attrs, USER_FIELDS, USER_FIELDS_MAPPING)
 
     return DbAdapter.initObject(User, attrs, attrs.id)
   }
 
-  async getUserByEmail(email) {
-    const res = await this.database('users').whereRaw("LOWER(email)=LOWER(?)", email)
-    let attrs = res[0]
-
-    if (!attrs) {
-      return null
-    }
-
-    if (attrs.type !== 'user') {
-      throw new Error(`Expected User, got ${attrs.type}`)
-    }
-
-    attrs = this._prepareModelPayload(attrs, USER_FIELDS, USER_FIELDS_MAPPING)
-
-    return DbAdapter.initObject(User, attrs, attrs.id)
-  }
-
->>>>>>> ae8f984d
-
-
-<<<<<<< HEAD
-    if (attrs.type !== 'user') {
-      throw new Error(`Expected User, got ${attrs.type}`)
-    }
-
-    attrs = this._prepareModelPayload(attrs, USER_FIELDS, USER_FIELDS_MAPPING)
-
-    return DbAdapter.initObject(User, attrs, attrs.id)
-  }
-=======
-
-
-
->>>>>>> ae8f984d
+
+
+
+
+
 
 
   async getFeedOwnerById(id) {
@@ -695,18 +435,6 @@
     const res = await this.database('users').where('uid', id)
     let attrs = res[0]
 
-<<<<<<< HEAD
-
-
-
-
-
-  async getFeedOwnerById(id) {
-    if (!validator.isUUID(id,4)){
-      return null
-    }
-    const res = await this.database('users').where('uid', id)
-=======
     if (!attrs) {
       return null
     }
@@ -740,7 +468,6 @@
 
   async getFeedOwnerByUsername(username) {
     const res = await this.database('users').where('username', username.toLowerCase())
->>>>>>> ae8f984d
     let attrs = res[0]
 
     if (!attrs) {
@@ -748,110 +475,6 @@
     }
 
     attrs = this._prepareModelPayload(attrs, USER_FIELDS, USER_FIELDS_MAPPING)
-<<<<<<< HEAD
-
-    if (attrs.type === 'group') {
-      return DbAdapter.initObject(Group, attrs, id)
-    }
-
-    return DbAdapter.initObject(User, attrs, id)
-  }
-
-  async getFeedOwnersByIds(ids) {
-    const responses = await this.database('users').whereIn('uid', ids).orderByRaw(`position(uid::text in '${ids.toString()}')`)
-
-    const objects = responses.map((attrs) => {
-      if (attrs){
-        attrs = this._prepareModelPayload(attrs, USER_FIELDS, USER_FIELDS_MAPPING)
-      }
-
-      if (attrs.type === 'group') {
-        return DbAdapter.initObject(Group, attrs, attrs.id)
-      }
-
-      return DbAdapter.initObject(User, attrs, attrs.id)
-    })
-
-    return objects
-  }
-
-  async getFeedOwnerByUsername(username) {
-    const res = await this.database('users').where('username', username.toLowerCase())
-    let attrs = res[0]
-
-    if (!attrs) {
-      return null
-    }
-
-    attrs = this._prepareModelPayload(attrs, USER_FIELDS, USER_FIELDS_MAPPING)
-
-    if (attrs.type === 'group') {
-      return DbAdapter.initObject(Group, attrs, attrs.id)
-    }
-
-    return DbAdapter.initObject(User, attrs, attrs.id)
-  }
-
-
-
-
-
-  async getGroupById(id) {
-    const user = await this.getFeedOwnerById(id)
-
-    if (!user) {
-      return null
-    }
-
-    if (!(user instanceof Group)) {
-      throw new Error(`Expected Group, got ${user.constructor.name}`)
-    }
-
-    return user
-  }
-
-  async getGroupByUsername(username) {
-    const feed = await this.getFeedOwnerByUsername(username)
-
-    if (null === feed) {
-      return null
-    }
-
-    if (!(feed instanceof Group)) {
-      throw new Error(`Expected Group, got ${feed.constructor.name}`)
-    }
-
-    return feed
-  }
-
-
-  async getUserStats(userId, readableFeedsIds){
-    const userPostsFeed = await this.database('feeds').returning('uid').where({
-      user_id: userId,
-      name:    'Posts'
-    })
-    const userPostsFeedId = userPostsFeed[0].uid
-    const readablePostFeeds = this.database('feeds').whereIn('id', readableFeedsIds).where('name', 'Posts')
-
-    let promises = [
-      this.getUserPostsCount(userId),
-      this.getUserLikesCount(userId),
-      this.getUserCommentsCount(userId),
-      this.getTimelineSubscribersIds(userPostsFeedId),
-      readablePostFeeds
-    ]
-    let values = await Promise.all(promises)
-    let res = {
-      posts:         values[0],
-      likes:         values[1],
-      comments:      values[2],
-      subscribers:   (values[3]).length,
-      subscriptions: (readablePostFeeds).length
-    }
-    return res
-  }
-
-=======
 
     if (attrs.type === 'group') {
       return DbAdapter.initObject(Group, attrs, attrs.id)
@@ -1005,7 +628,6 @@
     stats[counterName] = val
     return this.database('user_stats').where('user_id', userId).update(stats)
   }
->>>>>>> ae8f984d
 
   ///////////////////////////////////////////////////
   // Subscription requests
@@ -1013,7 +635,6 @@
 
   createSubscriptionRequest(fromUserId, toUserId){
     const currentTime = new Date().toISOString()
-<<<<<<< HEAD
 
     const payload = {
       from_user_id: fromUserId,
@@ -1053,46 +674,6 @@
       return record.to_user_id
     })
     return attrs
-=======
-
-    const payload = {
-      from_user_id: fromUserId,
-      to_user_id: toUserId,
-      created_at: currentTime
-    }
-
-    return this.database('subscription_requests').returning('id').insert(payload)
-  }
-
-  deleteSubscriptionRequest(toUserId, fromUserId){
-    return this.database('subscription_requests').where({
-      from_user_id: fromUserId,
-      to_user_id: toUserId
-    }).delete()
-  }
-
-  async getUserSubscriptionRequestsIds(toUserId) {
-    const res = await this.database('subscription_requests').select('from_user_id').orderBy('created_at', 'desc').where('to_user_id', toUserId)
-    const attrs = res.map((record)=>{
-      return record.from_user_id
-    })
-    return attrs
-  }
-
-  async isSubscriptionRequestPresent(fromUserId, toUserId) {
-    const res = await this.database('subscription_requests').where({
-      from_user_id: fromUserId,
-      to_user_id: toUserId
-    }).count()
-    return parseInt(res[0].count) != 0
-  }
-
-  async getUserSubscriptionPendingRequestsIds(fromUserId) {
-    const res = await this.database('subscription_requests').select('to_user_id').orderBy('created_at', 'desc').where('from_user_id', fromUserId)
-    const attrs = res.map((record)=>{
-      return record.to_user_id
-    })
-    return attrs
   }
 
   ///////////////////////////////////////////////////
@@ -1113,19 +694,6 @@
       return record.banned_user_id
     })
     return ids
->>>>>>> ae8f984d
-  }
-
-  createUserBan(currentUserId, bannedUserId) {
-    const currentTime = new Date().toISOString()
-
-<<<<<<< HEAD
-  async getUserBansIds(userId) {
-    const res = await this.database('bans').select('banned_user_id').orderBy('created_at', 'desc').where('user_id', userId)
-    const attrs = res.map((record)=>{
-      return record.banned_user_id
-    })
-    return attrs
   }
 
   createUserBan(currentUserId, bannedUserId) {
@@ -1137,14 +705,6 @@
       created_at: currentTime
     }
 
-=======
-    const payload = {
-      user_id: currentUserId,
-      banned_user_id: bannedUserId,
-      created_at: currentTime
-    }
-
->>>>>>> ae8f984d
     return this.database('bans').returning('id').insert(payload)
   }
 
@@ -1213,21 +773,12 @@
 
   async getAttachmentsByIds(ids) {
     const responses = await this.database('attachments').whereIn('uid', ids).orderByRaw(`position(uid::text in '${ids.toString()}')`)
-<<<<<<< HEAD
 
     const objects = responses.map((attrs) => {
       if (attrs){
         attrs = this._prepareModelPayload(attrs, ATTACHMENT_FIELDS, ATTACHMENT_FIELDS_MAPPING)
       }
 
-=======
-
-    const objects = responses.map((attrs) => {
-      if (attrs){
-        attrs = this._prepareModelPayload(attrs, ATTACHMENT_FIELDS, ATTACHMENT_FIELDS_MAPPING)
-      }
-
->>>>>>> ae8f984d
       return DbAdapter.initObject(Attachment, attrs, attrs.id)
     })
 
@@ -1282,7 +833,6 @@
 
   createUserPostLike(postId, userId) {
     const currentTime = new Date().toISOString()
-<<<<<<< HEAD
 
     const payload = {
       post_id: postId,
@@ -1290,15 +840,6 @@
       created_at: currentTime
     }
 
-=======
-
-    const payload = {
-      post_id: postId,
-      user_id: userId,
-      created_at: currentTime
-    }
-
->>>>>>> ae8f984d
     return this.database('likes').returning('id').insert(payload)
   }
 
@@ -1312,15 +853,10 @@
     return parseInt(res[0].count)
   }
 
-<<<<<<< HEAD
-  async getPostLikedUsersIds(postId) {
-    const res = await this.database('likes').select('user_id').orderBy('created_at', 'desc').where('post_id', postId)
-=======
   async getPostLikersIdsWithoutBannedUsers(postId, viewerUserId) {
     let subquery = this.database('bans').select('banned_user_id').where('user_id', viewerUserId)
     const res = await this.database('likes').select('user_id').orderBy('created_at', 'desc').where('post_id', postId)
       .where('user_id', 'not in', subquery)
->>>>>>> ae8f984d
     let userIds = res.map((record)=>{
       return record.user_id
     })
@@ -1407,15 +943,10 @@
     return parseInt(res[0].count)
   }
 
-<<<<<<< HEAD
-  async getAllPostComments(postId){
-    const responses = await this.database('comments').orderBy('created_at', 'asc').where('post_id', postId)
-=======
   async getAllPostCommentsWithoutBannedUsers(postId, viewerUserId){
     let subquery = this.database('bans').select('banned_user_id').where('user_id', viewerUserId)
     const responses = await this.database('comments').orderBy('created_at', 'asc').where('post_id', postId)
       .where('user_id', 'not in', subquery)
->>>>>>> ae8f984d
     const objects = responses.map((attrs) => {
       if (attrs){
         attrs = this._prepareModelPayload(attrs, COMMENT_FIELDS, COMMENT_FIELDS_MAPPING)
@@ -1476,7 +1007,6 @@
       'Likes':         likes[0] && likes[0].uid,
       'Posts':         posts[0] && posts[0].uid
     }
-<<<<<<< HEAD
 
     if(directs[0]){
       timelines['Directs'] = directs[0].uid
@@ -1486,17 +1016,6 @@
       timelines['MyDiscussions'] = myDiscussions[0].uid
     }
 
-=======
-
-    if(directs[0]){
-      timelines['Directs'] = directs[0].uid
-    }
-
-    if(myDiscussions[0]){
-      timelines['MyDiscussions'] = myDiscussions[0].uid
-    }
-
->>>>>>> ae8f984d
     return timelines
   }
 
@@ -1518,7 +1037,6 @@
   async getTimelineByIntId(id, params) {
     const res = await this.database('feeds').where('id', id)
     let feed = res[0]
-<<<<<<< HEAD
 
     if (!feed) {
       return null
@@ -1542,19 +1060,6 @@
 
   async getTimelinesByIntIds(ids, params) {
     const responses = await this.database('feeds').whereIn('id', ids).orderByRaw(`position(id::text in '${ids.toString()}')`)
-=======
-
-    if (!feed) {
-      return null
-    }
-
-    feed = this._prepareModelPayload(feed, FEED_FIELDS, FEED_FIELDS_MAPPING)
-    return DbAdapter.initObject(Timeline, feed, feed.id, params)
-  }
-
-  async getTimelinesByIds(ids, params) {
-    const responses = await this.database('feeds').whereIn('uid', ids).orderByRaw(`position(uid::text in '${ids.toString()}')`)
->>>>>>> ae8f984d
 
     const objects = responses.map((attrs) => {
       if (attrs){
@@ -1565,7 +1070,6 @@
     return objects
   }
 
-<<<<<<< HEAD
   async getTimelinesIntIdsByUUIDs(uuids) {
     const responses = await this.database('feeds').select('id').whereIn('uid', uuids)
 
@@ -1582,6 +1086,40 @@
       return record.uid
     })
     return uuids
+  }
+
+  async getUserNamedFeed(userId, name, params){
+    const response = await this.database('feeds').returning('uid').where({
+      user_id: userId,
+      name:    name
+    })
+
+    let namedFeed = response[0]
+
+    if (!namedFeed) {
+      return null
+    }
+
+    namedFeed = this._prepareModelPayload(namedFeed, FEED_FIELDS, FEED_FIELDS_MAPPING)
+    return DbAdapter.initObject(Timeline, namedFeed, namedFeed.id, params)
+  }
+
+  async getUserNamedFeedsIntIds(userId, names){
+    const responses = await this.database('feeds').select('id').where('user_id', userId).where('name', 'in', names)
+
+    const ids = responses.map((record) => {
+      return record.id
+    })
+    return ids
+  }
+
+  async getUsersNamedFeedsIntIds(userIds, names){
+    const responses = await this.database('feeds').select('id').where('user_id', 'in', userIds).where('name', 'in', names)
+
+    const ids = responses.map((record) => {
+      return record.id
+    })
+    return ids
   }
 
   ///////////////////////////////////////////////////
@@ -1606,51 +1144,11 @@
     }
     const res = await this.database('posts').where('uid', id)
     let attrs = res[0]
-=======
-  async getTimelinesByIntIds(ids, params) {
-    const responses = await this.database('feeds').whereIn('id', ids).orderByRaw(`position(id::text in '${ids.toString()}')`)
-
-    const objects = responses.map((attrs) => {
-      if (attrs){
-        attrs = this._prepareModelPayload(attrs, FEED_FIELDS, FEED_FIELDS_MAPPING)
-      }
-      return DbAdapter.initObject(Timeline, attrs, attrs.id, params)
-    })
-    return objects
-  }
-
-  async getTimelinesIntIdsByUUIDs(uuids) {
-    const responses = await this.database('feeds').select('id').whereIn('uid', uuids)
-
-    const ids = responses.map((record) => {
-      return record.id
-    })
-    return ids
-  }
-
-  async getTimelinesUUIDsByIntIds(ids) {
-    const responses = await this.database('feeds').select('uid').whereIn('id', ids)
-
-    const uuids = responses.map((record) => {
-      return record.uid
-    })
-    return uuids
-  }
-
-  async getUserNamedFeed(userId, name, params){
-    const response = await this.database('feeds').returning('uid').where({
-      user_id: userId,
-      name:    name
-    })
-
-    let namedFeed = response[0]
->>>>>>> ae8f984d
-
-    if (!namedFeed) {
-      return null
-    }
-
-<<<<<<< HEAD
+
+    if (!attrs) {
+      return null
+    }
+
     attrs = this._prepareModelPayload(attrs, POST_FIELDS, POST_FIELDS_MAPPING)
     return DbAdapter.initObject(Post, attrs, id, params)
   }
@@ -1735,6 +1233,49 @@
       return record.uid
     })
     return postIds
+  }
+
+  async getFeedsPostsRange(timelineIds, offset, limit, params) {
+    await this.disableSeqScan()
+    let responses = await this.database('posts').select('uid', 'created_at', 'updated_at', 'user_id', 'body', 'comments_disabled', 'feed_ids', 'destination_feed_ids').orderBy('updated_at', 'desc').offset(offset).limit(limit).whereRaw('feed_ids && ?', [timelineIds])
+    let postUids = responses.map((p)=>p.uid)
+    let commentsCount = {}
+    let likesCount = {}
+
+    let groupedComments = await this.database('comments')
+      .select('post_id', this.database.raw('count(id) as comments_count'))
+      .where('post_id', 'in', postUids)
+      .groupBy('post_id')
+
+    for (let group of groupedComments) {
+      if(!commentsCount[group.post_id]){
+        commentsCount[group.post_id] = 0
+      }
+      commentsCount[group.post_id] += parseInt(group.comments_count)
+    }
+
+    let groupedLikes = await this.database('likes')
+      .select('post_id', this.database.raw('count(id) as likes_count'))
+      .where('post_id', 'in', postUids)
+      .groupBy('post_id')
+
+    for (let group of groupedLikes) {
+      if(!likesCount[group.post_id]){
+        likesCount[group.post_id] = 0
+      }
+      likesCount[group.post_id] += parseInt(group.likes_count)
+    }
+
+    const objects = responses.map((attrs) => {
+      if (attrs){
+        attrs.comments_count  = commentsCount[attrs.uid] || 0
+        attrs.likes_count     = likesCount[attrs.uid] || 0
+        attrs = this._prepareModelPayload(attrs, POST_FIELDS, POST_FIELDS_MAPPING)
+      }
+
+      return DbAdapter.initObject(Post, attrs, attrs.id, params)
+    })
+    return objects
   }
 
   async createMergedPostsTimeline(destinationTimelineId, sourceTimelineId1, sourceTimelineId2) {
@@ -1865,314 +1406,6 @@
       time.setTime(newerThan)
     }
 
-=======
-    namedFeed = this._prepareModelPayload(namedFeed, FEED_FIELDS, FEED_FIELDS_MAPPING)
-    return DbAdapter.initObject(Timeline, namedFeed, namedFeed.id, params)
-  }
-
-  async getUserNamedFeedsIntIds(userId, names){
-    const responses = await this.database('feeds').select('id').where('user_id', userId).where('name', 'in', names)
-
-    const ids = responses.map((record) => {
-      return record.id
-    })
-    return ids
-  }
-
-  async getUsersNamedFeedsIntIds(userIds, names){
-    const responses = await this.database('feeds').select('id').where('user_id', 'in', userIds).where('name', 'in', names)
-
-    const ids = responses.map((record) => {
-      return record.id
-    })
-    return ids
-  }
-
-  ///////////////////////////////////////////////////
-  // Post
-  ///////////////////////////////////////////////////
-
-  async createPost(payload, destinationsIntIds) {
-    let preparedPayload = this._prepareModelPayload(payload, POST_COLUMNS, POST_COLUMNS_MAPPING)
-    preparedPayload.destination_feed_ids = destinationsIntIds
-    const res = await this.database('posts').returning('uid').insert(preparedPayload)
-    return res[0]
-  }
-
-  updatePost(postId, payload) {
-    let preparedPayload = this._prepareModelPayload(payload, POST_COLUMNS, POST_COLUMNS_MAPPING)
-    return this.database('posts').where('uid', postId).update(preparedPayload)
-  }
-
-  async getPostById(id, params) {
-    if (!validator.isUUID(id,4)){
-      return null
-    }
-    const res = await this.database('posts').where('uid', id)
-    let attrs = res[0]
-
-    if (!attrs) {
-      return null
-    }
-
-    attrs = this._prepareModelPayload(attrs, POST_FIELDS, POST_FIELDS_MAPPING)
-    return DbAdapter.initObject(Post, attrs, id, params)
-  }
-
-  async getPostsByIds(ids, params) {
-    const responses = await this.database('posts').orderBy('updated_at', 'desc').whereIn('uid', ids)
-
-    const objects = responses.map((attrs) => {
-      if (attrs){
-        attrs = this._prepareModelPayload(attrs, POST_FIELDS, POST_FIELDS_MAPPING)
-      }
-
-      return DbAdapter.initObject(Post, attrs, attrs.id, params)
-    })
-    return objects
-  }
-
-  async getUserPostsCount(userId){
-    const res = await this.database('posts').where({ user_id: userId }).count()
-    return parseInt(res[0].count)
-  }
-
-  setPostUpdatedAt(postId, time) {
-    let d = new Date()
-    d.setTime(time)
-    let payload = {
-      updated_at: d.toISOString()
-    }
-    return this.database('posts').where('uid', postId).update(payload)
-  }
-
-  async deletePost(postId) {
-    await this.database('posts').where({
-      uid: postId
-    }).delete()
-
-
-    //TODO: delete post local bumps
-    return await Promise.all([
-      this._deletePostLikes(postId),
-      this._deletePostComments(postId)
-    ])
-  }
-
-  async createPostsUsagesInTimeline(postIds, feedIntIds) {
-    let preparedPostIds = postIds.map((el)=>{ return "'" + el + "'"; })
-    if ( !feedIntIds || feedIntIds.length == 0 || preparedPostIds.length == 0 ) {
-      return null
-    }
-    return this.database
-      .raw(`UPDATE posts SET feed_ids = uniq(feed_ids + ?) WHERE uid IN (${preparedPostIds.toString()})`, [feedIntIds])
-  }
-
-  async getPostUsagesInTimelines(postId) {
-    const res = await this.database('posts').where('uid', postId)
-    let attrs = res[0]
-    if (!attrs){
-      return []
-    }
-
-    return this.getTimelinesUUIDsByIntIds(attrs.feed_ids)
-  }
-
-  insertPostIntoFeeds(feedIntIds, postId){
-    return this.createPostsUsagesInTimeline([postId], feedIntIds)
-  }
-
-  withdrawPostFromFeeds(feedIntIds, postUUID){
-    return this.database
-      .raw('UPDATE posts SET feed_ids = uniq(feed_ids - ?) WHERE uid = ?', [feedIntIds, postUUID])
-  }
-
-  async isPostPresentInTimeline(timelineId, postId) {
-    const res = await this.database('posts').where('uid', postId)
-    let postData = res[0]
-    return _.includes(postData.feed_ids, timelineId)
-  }
-
-  async getTimelinePostsRange(timelineId, offset, limit) {
-    let res = await this.database('posts').select('uid', 'updated_at').orderBy('updated_at', 'desc').offset(offset).limit(limit).whereRaw('feed_ids && ?', [[timelineId]])
-    let postIds = res.map((record)=>{
-      return record.uid
-    })
-    return postIds
-  }
-
-  async getFeedsPostsRange(timelineIds, offset, limit, params) {
-    await this.disableSeqScan()
-    let responses = await this.database('posts').select('uid', 'created_at', 'updated_at', 'user_id', 'body', 'comments_disabled', 'feed_ids', 'destination_feed_ids').orderBy('updated_at', 'desc').offset(offset).limit(limit).whereRaw('feed_ids && ?', [timelineIds])
-    let postUids = responses.map((p)=>p.uid)
-    let commentsCount = {}
-    let likesCount = {}
-
-    let groupedComments = await this.database('comments')
-      .select('post_id', this.database.raw('count(id) as comments_count'))
-      .where('post_id', 'in', postUids)
-      .groupBy('post_id')
-
-    for (let group of groupedComments) {
-      if(!commentsCount[group.post_id]){
-        commentsCount[group.post_id] = 0
-      }
-      commentsCount[group.post_id] += parseInt(group.comments_count)
-    }
-
-    let groupedLikes = await this.database('likes')
-      .select('post_id', this.database.raw('count(id) as likes_count'))
-      .where('post_id', 'in', postUids)
-      .groupBy('post_id')
-
-    for (let group of groupedLikes) {
-      if(!likesCount[group.post_id]){
-        likesCount[group.post_id] = 0
-      }
-      likesCount[group.post_id] += parseInt(group.likes_count)
-    }
-
-    const objects = responses.map((attrs) => {
-      if (attrs){
-        attrs.comments_count  = commentsCount[attrs.uid] || 0
-        attrs.likes_count     = likesCount[attrs.uid] || 0
-        attrs = this._prepareModelPayload(attrs, POST_FIELDS, POST_FIELDS_MAPPING)
-      }
-
-      return DbAdapter.initObject(Post, attrs, attrs.id, params)
-    })
-    return objects
-  }
-
-  async createMergedPostsTimeline(destinationTimelineId, sourceTimelineId1, sourceTimelineId2) {
-    return this.database
-      .raw('UPDATE posts SET feed_ids = uniq(feed_ids + ?) WHERE feed_ids && ?', [[destinationTimelineId], [sourceTimelineId1, sourceTimelineId2]])
-  }
-
-  async getTimelinesIntersectionPostIds(timelineId1, timelineId2) {
-    let res1 = await this.database('posts').select('uid', 'updated_at').orderBy('updated_at', 'desc').whereRaw('feed_ids && ?', [[timelineId1]])
-    let postIds1 = res1.map((record)=>{
-      return record.uid
-    })
-
-    let res2 = await this.database('posts').select('uid', 'updated_at').orderBy('updated_at', 'desc').whereRaw('feed_ids && ?', [[timelineId2]])
-    let postIds2 = res2.map((record)=>{
-      return record.uid
-    })
-
-    return _.intersection(postIds1, postIds2)
-  }
-
-  ///////////////////////////////////////////////////
-  // Subscriptions
-  ///////////////////////////////////////////////////
-
-  async getUserSubscriptionsIds(userId) {
-    const res = await this.database('subscriptions').select('feed_id').orderBy('created_at', 'desc').where('user_id', userId)
-    const attrs = res.map((record)=>{
-      return record.feed_id
-    })
-    return attrs
-  }
-
-  async isUserSubscribedToTimeline(currentUserId, timelineId){
-    const res = await this.database('subscriptions').where({
-      feed_id: timelineId,
-      user_id: currentUserId
-    }).count()
-    return parseInt(res[0].count) != 0
-  }
-
-  async getTimelineSubscribersIds(timelineId) {
-    const res = await this.database('subscriptions').select('user_id').orderBy('created_at', 'desc').where('feed_id', timelineId)
-    const attrs = res.map((record)=>{
-      return record.user_id
-    })
-    return attrs
-  }
-
-  async getTimelineSubscribers(timelineIntId) {
-    const responses = this.database('users').whereRaw('subscribed_feed_ids && ?', [[timelineIntId]])
-    const objects = responses.map((attrs) => {
-      if (attrs){
-        attrs = this._prepareModelPayload(attrs, USER_FIELDS, USER_FIELDS_MAPPING)
-      }
-
-      if (attrs.type === 'group') {
-        return DbAdapter.initObject(Group, attrs, attrs.id)
-      }
-
-      return DbAdapter.initObject(User, attrs, attrs.id)
-    })
-
-    return objects
-  }
-
-  async subscribeUserToTimelines(timelineIds, currentUserId){
-    let subsPromises = timelineIds.map((id)=>{
-      const currentTime = new Date().toISOString()
-
-      const payload = {
-        feed_id: id,
-        user_id: currentUserId,
-        created_at: currentTime
-      }
-      return this.database('subscriptions').returning('id').insert(payload)
-    })
-    await Promise.all(subsPromises)
-
-    let feedIntIds = await this.getTimelinesIntIdsByUUIDs(timelineIds)
-
-    let res = await this.database
-      .raw('UPDATE users SET subscribed_feed_ids = uniq(subscribed_feed_ids + ?) WHERE uid = ? RETURNING subscribed_feed_ids', [feedIntIds, currentUserId])
-
-    return res.rows[0].subscribed_feed_ids
-  }
-
-  async unsubscribeUserFromTimelines(timelineIds, currentUserId){
-    let unsubsPromises = timelineIds.map((id)=> {
-      return this.database('subscriptions').where({
-        feed_id: id,
-        user_id: currentUserId
-      }).delete()
-    })
-    await Promise.all(unsubsPromises)
-
-    let feedIntIds = await this.getTimelinesIntIdsByUUIDs(timelineIds)
-
-    let res = await this.database
-      .raw('UPDATE users SET subscribed_feed_ids = uniq(subscribed_feed_ids - ?) WHERE uid = ? RETURNING subscribed_feed_ids', [feedIntIds, currentUserId])
-    return res.rows[0].subscribed_feed_ids
-  }
-
-  ///////////////////////////////////////////////////
-  // LocalBumps
-  ///////////////////////////////////////////////////
-
-  async createLocalBump(postId, userId) {
-    const existingPostLocalBumps = await this.database('local_bumps').where({
-      post_id: postId,
-      user_id: userId
-    }).count()
-    if (parseInt(existingPostLocalBumps[0].count) > 0){
-      return true
-    }
-
-    const payload = {
-      post_id: postId,
-      user_id: userId
-    }
-
-    return this.database('local_bumps').returning('id').insert(payload)
-  }
-
-  async getUserLocalBumps(userId, newerThan) {
-    let time = new Date()
-    if (newerThan){
-      time.setTime(newerThan)
-    }
-
->>>>>>> ae8f984d
     const res = await this.database('local_bumps').orderBy('created_at', 'desc').where('user_id', userId).where('created_at', '>', time.toISOString())
     let bumps = res.map((record)=>{
       return {
