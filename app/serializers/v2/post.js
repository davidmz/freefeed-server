--- conflicted
+++ resolved
@@ -39,10 +39,7 @@
       'commentsDisabled',
       'createdAt',
       'updatedAt',
-<<<<<<< HEAD
-=======
       'friendfeedUrl',
->>>>>>> 30b69a2b
       'commentLikes',
       'ownCommentLikes',
       'omittedCommentLikes',
