--- conflicted
+++ resolved
@@ -1866,12 +1866,14 @@
     `, uniqPostsIds);
 
     const [
+      viewerIntId,
       bannedUsersIds,
       friendsIds,
       postsData,
       attData,
       { rows: destData },
     ] = await Promise.all([
+      viewerId ? this._getUserIntIdByUUID(viewerId) : null,
       viewerId ? this.getUserBansIds(viewerId) : [],
       viewerId ? this.getUserFriendIds(viewerId) : [],
       this.database.select(...postFields).from('posts').whereIn('uid', uniqPostsIds),
@@ -1910,9 +1912,6 @@
       group by post_id, count 
     `;
 
-<<<<<<< HEAD
-    const viewerIntId = viewerId ? await this._getUserIntIdByUUID(viewerId) : null;
-=======
     // Don't show comments that viewer don't want to see
     let hideCommentsSQL = 'true';
     if (params.hiddenCommentTypes.length > 0) {
@@ -1924,7 +1923,6 @@
         hideCommentsSQL += pgFormat(' and hide_type not in (%L)', ht);
       }
     }
->>>>>>> cb64d481
 
     const allCommentsSQL = pgFormat(`
       select
@@ -1940,13 +1938,8 @@
             and cl.user_id = %L
         ) as has_own_like
       from comments
-<<<<<<< HEAD
-      where post_id in (%L) and user_id not in (%L)
+      where post_id in (%L) and user_id not in (%L) and (${hideCommentsSQL})
     `, bannedUsersIds, viewerIntId, uniqPostsIds, bannedUsersIds);
-=======
-      where post_id in (%L) and (${hideCommentsSQL})
-    `, uniqPostsIds);
->>>>>>> cb64d481
 
     const commentsSQL = `
       with comments as (${allCommentsSQL})
@@ -2002,19 +1995,15 @@
     }
 
     for (const comm of commentsData) {
-<<<<<<< HEAD
-      const comment = this.initCommentObject(comm);
-      comment.likes       = parseInt(comm.c_likes);
-      comment.hasOwnLike  = comm.has_own_like;
-      results[comm.post_id].comments.push(comment);
-=======
       if (!nobodyIsBanned && bannedUsersIds.includes(comm.user_id)) {
         comm.user_id = null;
         comm.hide_type = Comment.HIDDEN_BANNED;
         comm.body = Comment.hiddenBody(Comment.HIDDEN_BANNED);
       }
-      results[comm.post_id].comments.push(this.initCommentObject(comm));
->>>>>>> cb64d481
+      const comment = this.initCommentObject(comm);
+      comment.likes       = parseInt(comm.c_likes);
+      comment.hasOwnLike  = comm.has_own_like;
+      results[comm.post_id].comments.push(comment);
       results[comm.post_id].omittedComments = (params.foldComments && comm.count > params.maxUnfoldedComments) ? comm.count - 2 : 0;
 
       if (params.foldComments && results[comm.post_id].omittedComments > 0) {
