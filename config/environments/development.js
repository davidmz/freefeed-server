--- conflicted
+++ resolved
@@ -46,11 +46,7 @@
     USERNAME_STOP_LIST: ['anonymous', 'public', 'about', 'signin', 'logout',
                          'signup', 'filter', 'settings', 'account', 'groups',
                          'friends', 'list', 'search', 'summary', 'share','404',
-<<<<<<< HEAD
-                         'iphone', 'attachments', 'files', 'profilepics']
-=======
-                         'iphone', 'requests']
->>>>>>> 762d4c85
+                         'iphone', 'attachments', 'files', 'profilepics', 'requests']
   }
 
   config.media = {
