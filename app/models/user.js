import crypto from 'crypto'

import bcrypt from 'bcrypt'
import { promisifyAll } from 'bluebird'
import gm from 'gm'
import GraphemeBreaker from 'grapheme-breaker'
import _ from 'lodash'
import monitor from 'monitor-dog'
import validator from 'validator'
import uuid from 'uuid'

import { load as configLoader } from "../../config/config"
import { BadRequestException, ForbiddenException, NotFoundException, ValidationException } from '../support/exceptions'
import { Attachment, Comment, Post, Stats, Timeline } from '../models'


promisifyAll(bcrypt)
promisifyAll(crypto)
promisifyAll(gm)

let config = configLoader()

exports.addModel = function(dbAdapter) {
  /**
   * @constructor
   */
  var User = function(params) {
    var password = null

    this.id = params.id
    this.username = params.username
    this.screenName = params.screenName
    this.email = params.email
    this.description = params.description || ''
    this.frontendPreferences = params.frontendPreferences || {}

    if (!_.isUndefined(params.hashedPassword)) {
      this.hashedPassword = params.hashedPassword
    } else {
      password = params.password || ''
    }

    this.isPrivate = params.isPrivate
    this.resetPasswordToken = params.resetPasswordToken
    this.resetPasswordSentAt = params.resetPasswordSentAt
    if (parseInt(params.createdAt, 10))
      this.createdAt = params.createdAt
    if (parseInt(params.updatedAt, 10))
      this.updatedAt = params.updatedAt
    this.type = "user"

    this.profilePictureUuid = params.profilePictureUuid || ''

    this.initPassword = async function() {
      if (!_.isNull(password)) {
        if (password.length === 0) {
          throw new Error('Password cannot be blank')
        }

        this.hashedPassword = await bcrypt.hashAsync(password, 10)
        password = null
      }
      return this
    }
  }

  User.className = User
  User.namespace = "user"

  User.PROFILE_PICTURE_SIZE_LARGE = 75
  User.PROFILE_PICTURE_SIZE_MEDIUM = 50
  User.PROFILE_PICTURE_SIZE_SMALL = 25

  Object.defineProperty(User.prototype, 'username', {
    get: function() { return this.username_ },
    set: function(newValue) {
      if (newValue)
        this.username_ = newValue.trim().toLowerCase()
    }
  })

  Object.defineProperty(User.prototype, 'screenName', {
    get: function() { return this.screenName_ },
    set: function(newValue) {
      if (_.isString(newValue))
        this.screenName_ = newValue.trim()
    }
  })

  Object.defineProperty(User.prototype, 'email', {
    get: function() { return _.isUndefined(this.email_) ? "" : this.email_ },
    set: function(newValue) {
      if (_.isString(newValue))
        this.email_ = newValue.trim()
    }
  })

  Object.defineProperty(User.prototype, 'isPrivate', {
    get: function() { return this.isPrivate_ },
    set: function(newValue) {
      this.isPrivate_ = newValue || '0'
    }
  })

  Object.defineProperty(User.prototype, 'description', {
    get: function() { return this.description_ },
    set: function(newValue) {
      if (_.isString(newValue))
        this.description_ = newValue.trim()
    }
  })

  Object.defineProperty(User.prototype, 'frontendPreferences', {
    get: function() { return this.frontendPreferences_ },
    set: function(newValue) {
      if (_.isString(newValue)) {
        newValue = JSON.parse(newValue)
      }

      this.frontendPreferences_ = newValue
    }
  })

  User.stopList = (skipExtraList) => {
    if (skipExtraList) {
      return config.application.USERNAME_STOP_LIST
    }

    return config.application.USERNAME_STOP_LIST.concat(config.application.EXTRA_STOP_LIST)
  }

  User.prototype.isUser = function() {
    return this.type === "user"
  }

  User.prototype.newPost = async function(attrs) {
    attrs.userId = this.id
    if (!attrs.timelineIds || !attrs.timelineIds[0]) {
      let timelineId = await this.getPostsTimelineId()
      attrs.timelineIds = [timelineId]
    }
    return new Post(attrs)
  }

  User.prototype.updateResetPasswordToken = async function() {
    let now = new Date().getTime()
    let oldToken = this.resetPasswordToken

    this.resetPasswordToken = await this.generateResetPasswordToken()

    let payload = {
      'resetPasswordToken': this.resetPasswordToken,
      'resetPasswordSentAt': now
    }

    let promises = [
      dbAdapter.updateUser(this.id, payload),
      dbAdapter.createUserResetPasswordToken(this.id, this.resetPasswordToken)
    ]

    if (oldToken) {
      promises.push(dbAdapter.deleteUserResetPasswordToken(oldToken))
    }

    await Promise.all(promises)

    let expireAfter = 60*60*24 // 24 hours
    await dbAdapter.setUserResetPasswordTokenExpireAfter(this.resetPasswordToken, expireAfter)

    return this.resetPasswordToken
  }

  User.prototype.generateResetPasswordToken = async function() {
    let buf = await crypto.randomBytesAsync(48)
    return buf.toString('hex')
  }

  User.prototype.validPassword = function(clearPassword) {
    return bcrypt.compareAsync(clearPassword, this.hashedPassword)
  }

  User.prototype.isValidEmail = async function() {
    return User.emailIsValid(this.email)
  }

  User.emailIsValid = async function(email) {
    // email is optional
    if (!email || email.length == 0) {
      return true
    }

    if (!validator.isEmail(email)) {
      return false
    }

    var uid = await dbAdapter.getUserIdByEmail(email)

    if (uid) {
      // email is taken
      return false
    }

    return true
  }

  User.prototype.isValidUsername = function(skip_stoplist) {
    var valid = this.username
        && this.username.length >= 3   // per the spec
        && this.username.length <= 25  // per the spec
        && this.username.match(/^[A-Za-z0-9]+$/)
        && User.stopList(skip_stoplist).indexOf(this.username) == -1

    return valid
  }

  User.prototype.isValidScreenName = function() {
    return this.screenNameIsValid(this.screenName)
  }

  User.prototype.screenNameIsValid = function(screenName) {
    if (!screenName) {
      return false
    }

    var len = GraphemeBreaker.countBreaks(screenName)

    if (len < 3 || len > 25) {
      return false
    }

    return true
  }

  User.prototype.isValidDescription = function() {
    return User.descriptionIsValid(this.description)
  }

  User.descriptionIsValid = function(description) {
    var len = GraphemeBreaker.countBreaks(description)
    return (len <= 1500)
  }

  User.frontendPreferencesIsValid = function(frontendPreferences) {
    // Check size
    const prefString = JSON.stringify(frontendPreferences)
    const len = GraphemeBreaker.countBreaks(prefString)
    if (len > config.frontendPreferencesLimit) {
      return false
    }

    // Check structure
    // (for each key in preferences there must be an object value)
    if (!_.isPlainObject(frontendPreferences)) {
      return false
    }
    for (let prop in frontendPreferences) {
      if (!frontendPreferences[prop] || typeof frontendPreferences[prop] !== 'object') {
        return false
      }
    }

    return true
  }

  User.prototype.validate = async function(skip_stoplist) {
    if (!this.isValidUsername(skip_stoplist)) {
      throw new Error('Invalid username')
    }

    if (!this.isValidScreenName()) {
      throw new Error('Invalid screenname')
    }

    if (!await this.isValidEmail()) {
      throw new Error('Invalid email')
    }

    if (!this.isValidDescription()) {
      throw new Error('Description is too long')
    }
  }

  User.prototype.validateUsernameUniqueness = async function() {
    let res = await dbAdapter.existsUsername(this.username)

    if (res !== 0)
      throw new Error("Already exists")
  }

  User.prototype.validateOnCreate = async function(skip_stoplist) {
    var promises = [
      this.validate(skip_stoplist),
      this.validateUsernameUniqueness()
    ];

    await Promise.all(promises)
  }

  //
  // Create database index from email to uid
  //
  User.prototype.createEmailIndex = async function() {
    // email is optional, so no need to index an empty key
    if (this.email && this.email.length > 0) {
      await dbAdapter.createUserEmailIndex(this.id, this.email)
    }
  }

  User.prototype.dropIndexForEmail = function(email) {
    return dbAdapter.dropUserEmailIndex(email)
  }

  User.prototype.create = async function(skip_stoplist) {
    this.createdAt = new Date().getTime()
    this.updatedAt = new Date().getTime()
    this.screenName = this.screenName || this.username

    await this.validateOnCreate(skip_stoplist)

    var timer = monitor.timer('users.create-time')
    await this.initPassword()

    let payload = {
      'username':       this.username,
      'screenName':     this.screenName,
      'email':          this.email,
      'type':           this.type,
      'isPrivate':      '0',
      'description':    '',
      'createdAt':      this.createdAt.toString(),
      'updatedAt':      this.updatedAt.toString(),
      'hashedPassword': this.hashedPassword,
      'frontendPreferences': JSON.stringify({})
    }
    this.id = await dbAdapter.createUser(payload)

    var stats = new Stats({
      id: this.id
    })

    await stats.create()
    timer.stop() // @todo finally {}
    monitor.increment('users.creates')

    return this
  }

  User.prototype.update = async function(params) {
    var hasChanges = false
      , emailChanged = false
      , oldEmail = ""

    if (params.hasOwnProperty('screenName') && params.screenName != this.screenName) {
      if (!this.screenNameIsValid(params.screenName)) {
        throw new Error("Invalid screenname")
      }

      this.screenName = params.screenName
      hasChanges = true
    }

    if (params.hasOwnProperty('email') && params.email != this.email) {
      if (!(await User.emailIsValid(params.email))) {
        throw new Error("Invalid email")
      }

      oldEmail = this.email
      this.email = params.email

      hasChanges = true
      emailChanged = true
    }

    if (params.hasOwnProperty('isPrivate') && params.isPrivate != this.isPrivate) {
      if (params.isPrivate != '0' && params.isPrivate != '1') {
        // ???
        throw new Error("bad input")
      }

      if (params.isPrivate === '1' && this.isPrivate === '0')
        await this.unsubscribeNonFriends()
      else if (params.isPrivate === '0' && this.isPrivate === '1')
        await this.subscribeNonFriends()

      this.isPrivate = params.isPrivate
      hasChanges = true
    }

    if (params.hasOwnProperty('description') && params.description != this.description) {
      if (!User.descriptionIsValid(params.description)) {
        throw new Error("Description is too long")
      }

      this.description = params.description
      hasChanges = true
    }

    if (params.hasOwnProperty('frontendPreferences')) {
      // Validate the input object
      if (!User.frontendPreferencesIsValid(params.frontendPreferences)) {
        throw new ValidationException('Invalid frontendPreferences')
      }

      // Deep-merge objects
      _.merge(this.frontendPreferences, params.frontendPreferences)

      // Validate the merged object
      if (!User.frontendPreferencesIsValid(this.frontendPreferences)) {
        throw new ValidationException('Invalid frontendPreferences')
      }

      hasChanges = true
    }

    if (hasChanges) {
      this.updatedAt = new Date().getTime()

      var payload = {
        'screenName': this.screenName,
        'email': this.email,
        'isPrivate': this.isPrivate,
        'description': this.description,
        'frontendPreferences': JSON.stringify(this.frontendPreferences),
        'updatedAt': this.updatedAt.toString()
      }

      var promises = [
        dbAdapter.updateUser(this.id, payload)
      ]

      if (emailChanged) {
        if (oldEmail != "") {
          promises.push(this.dropIndexForEmail(oldEmail))
        }
        if (this.email != "") {
          promises.push(this.createEmailIndex())
        }
      }

      await Promise.all(promises)
    }

    return this
  }

  User.prototype.subscribeNonFriends = async function() {
    // NOTE: this method is super ineffective as it iterates all posts
    // and then all comments in user's timeline, we could make it more
    // efficient when introduce Entries table with meta column (post to
    // timelines many-to-many over Entries)

    let timeline = await this.getPostsTimeline({currentUser: this.id})
    let posts = await timeline.getPosts(0, -1)

    let fixedUsers = []

    // first of all, let's revive likes
    for (let post of posts) {
      let actions = []

      let [likes, comments] = await Promise.all([post.getLikes(), post.getComments()]);

      for (let usersChunk of _.chunk(likes, 10)) {
        let promises = usersChunk.map(async (user) => {
          let likesTimelineId = await user.getLikesTimelineId()
          let time = await dbAdapter.getUserPostLikedTime(user.id, post.id)

          actions.push(dbAdapter.addPostToTimeline(likesTimelineId, time, post.id))
          actions.push(dbAdapter.createPostUsageInTimeline(post.id, likesTimelineId))
        })

        await Promise.all(promises)
      }

      let uniqueCommenterUids = _.uniq(comments.map(comment => comment.userId))
      let commenters = await dbAdapter.getUsersByIds(uniqueCommenterUids)

      for (let usersChunk of _.chunk(commenters, 10)) {
        let promises = usersChunk.map(async (user) => {
          let commentsTimelineId = await user.getCommentsTimelineId()

          // NOTE: I'm cheating with time when we supposed to add that
          // post to comments timeline, but who notices this?
          let time = post.updatedAt

          actions.push(dbAdapter.addPostToTimeline(commentsTimelineId, time, post.id))
          actions.push(dbAdapter.createPostUsageInTimeline(post.id, commentsTimelineId))
        })

        await Promise.all(promises)
      }

      await Promise.all(actions)

      fixedUsers = _.uniq(fixedUsers.concat(likes).concat(commenters), 'id')
    }

    for (let usersChunk of _.chunk(fixedUsers, 10)) {
      let promises = usersChunk.map(async (user) => {
        let [riverId, commentsTimeline, likesTimeline] = await Promise.all([
          user.getRiverOfNewsTimelineId(),
          user.getCommentsTimeline(),
          user.getLikesTimeline()
        ])

        await commentsTimeline.mergeTo(riverId)
        await likesTimeline.mergeTo(riverId)
      })

      await Promise.all(promises)
    }
  }

  User.prototype.unsubscribeNonFriends = async function() {
    var subscriberIds = await this.getSubscriberIds()
    var timeline = await this.getPostsTimeline()

    // users that I'm not following are ex-followers now
    // var subscribers = await this.getSubscribers()
    // await Promise.all(subscribers.map(function(user) {
    //   // this is not friend, let's unsubscribe her before going to private
    //   if (subscriptionIds.indexOf(user.id) === -1) {
    //     return user.unsubscribeFrom(timeline.id, { likes: true, comments: true })
    //   }
    // }))

    // we need to review post by post as some strangers that are not
    // followers and friends could commented on or like my posts
    // let's find strangers first
    let posts = await timeline.getPosts(0, -1)

    let allUsers = []

    for (let post of posts) {
      let timelines = await post.getTimelines()
      let userPromises = timelines.map(timeline => timeline.getUser())
      let users = await Promise.all(userPromises)

      allUsers = _.uniq(allUsers.concat(users), 'id')
    }

    // and remove all private posts from all strangers timelines
    let users = _.filter(
      allUsers,
      user => (subscriberIds.indexOf(user.id) === -1 && user.id != this.id)
    )

    for (let chunk of _.chunk(users, 10)) {
      let actions = chunk.map(user => user.unsubscribeFrom(timeline.id, { likes: true, comments: true, skip: true }))
      await Promise.all(actions)
    }
  }

  User.prototype.updatePassword = async function(password, passwordConfirmation) {
    this.updatedAt = new Date().getTime()
    if (password.length === 0) {
      throw new Error('Password cannot be blank')
    } else if (password !== passwordConfirmation) {
      throw new Error("Passwords do not match")
    }

    try {
      this.hashedPassword = await bcrypt.hashAsync(password, 10)

      await dbAdapter.setUserPassword(this.id, this.updatedAt, this.hashedPassword)

      return this
    } catch(e) {
      throw e //? hmmm?
    }
  }

  User.prototype.getAdministratorIds = async function() {
    return [this.id]
  }

  User.prototype.getAdministrators = async function() {
    return [this]
  }

  User.prototype.getMyDiscussionsTimeline = async function(params) {
    const [commentsId, likesId] = await Promise.all([this.getCommentsTimelineId(), this.getLikesTimelineId()])

    let myDiscussionsTimelineId = dbAdapter.getUserDiscussionsTimelineId(this.id)
    let timelineExists = await dbAdapter.existsTimeline(myDiscussionsTimelineId)
    if (!timelineExists){
      let timeline = new Timeline({
        name: "MyDiscussions",
        userId: this.id
      })

      timeline = await timeline.createUserDiscussionsTimeline()
      myDiscussionsTimelineId = timeline.id
    }

    await dbAdapter.createMergedPostsTimeline(myDiscussionsTimelineId, commentsId, likesId)

    return dbAdapter.getTimelineById(myDiscussionsTimelineId, params)
  }

  User.prototype.getGenericTimelineId = async function(name, params) {
    let timelineIds = await this.getTimelineIds()

    let timeline

    if (timelineIds[name]) {
      params = params || {}
      timeline = await dbAdapter.getTimelineById(timelineIds[name], {
        offset: params.offset,
        limit: params.limit
      })
    } else {
      timeline = new Timeline({
        name: name,
        userId: this.id
      })

      timeline = await timeline.create()
    }

    return timeline.id
  }

  User.prototype.getGenericTimeline = async function(name, params) {
    let timelineId = await this[`get${name}TimelineId`](params)

    let timeline = await dbAdapter.getTimelineById(timelineId, params)
    timeline.posts = await timeline.getPosts(timeline.offset, timeline.limit)

    return timeline
  }

  User.prototype.getHidesTimelineId = function(params) {
    return this.getGenericTimelineId('Hides', params)
  },

  User.prototype.getHidesTimeline = function(params) {
    return this.getGenericTimeline('Hides', params)
  }

  User.prototype.getRiverOfNewsTimelineId = function(params) {
    return this.getGenericTimelineId('RiverOfNews', params)
  }

  User.prototype.getRiverOfNewsTimeline = async function(params) {
    let timelineId = await this.getRiverOfNewsTimelineId(params)
    let hidesTimelineId = await this.getHidesTimelineId(params)

    let riverOfNewsTimeline = await dbAdapter.getTimelineById(timelineId, params)
    let banIds = await this.getBanIds()
    let posts = await riverOfNewsTimeline.getPosts(riverOfNewsTimeline.offset,
                                                   riverOfNewsTimeline.limit)

    riverOfNewsTimeline.posts = await Promise.all(posts.map(async (post) => {
      let postInTimeline = await dbAdapter.isPostPresentInTimeline(hidesTimelineId, post.id)

      if (postInTimeline) {
        post.isHidden = true
      }

      return banIds.indexOf(post.userId) >= 0 ? null : post
    }))

    return riverOfNewsTimeline
  }

  User.prototype.getLikesTimelineId = function(params) {
    return this.getGenericTimelineId('Likes', params)
  }

  User.prototype.getLikesTimeline = function(params) {
    return this.getGenericTimeline('Likes', params)
  }

  User.prototype.getPostsTimelineId = function(params) {
    return this.getGenericTimelineId('Posts', params)
  }

  User.prototype.getPostsTimeline = function(params) {
    return this.getGenericTimeline('Posts', params)
  }

  User.prototype.getCommentsTimelineId = function(params) {
    return this.getGenericTimelineId('Comments', params)
  }

  User.prototype.getCommentsTimeline = function(params) {
    return this.getGenericTimeline('Comments', params)
  }

  User.prototype.getDirectsTimelineId = function(params) {
    return this.getGenericTimelineId('Directs', params)
  }

  User.prototype.getDirectsTimeline = function(params) {
    return this.getGenericTimeline('Directs', params)
  }

  User.prototype.getTimelineIds = async function() {
    let timelineIds = await dbAdapter.getUserTimelinesIds(this.id)
    return timelineIds || {}
  }

  User.prototype.getTimelines = async function(params) {
    const timelineIds = await this.getTimelineIds()
    const timelines = await dbAdapter.getTimelinesByIds(_.values(timelineIds), params)

    return timelines
  }

  User.prototype.getPublicTimelineIds = function(params) {
    return Promise.all([
      this.getCommentsTimelineId(params),
      this.getLikesTimelineId(params),
      this.getPostsTimelineId(params )
    ])
  }

  User.prototype.getSubscriptionIds = async function() {
    this.subscriptionsIds = await dbAdapter.getUserSubscriptionsIds(this.id)
    return this.subscriptionsIds
  }

  /**
   * @return {Timeline[]}
   */
  User.prototype.getSubscriptions = async function() {
    var timelineIds = await this.getSubscriptionIds()
    this.subscriptions = await dbAdapter.getTimelinesByIds(timelineIds)

    return this.subscriptions
  }

  User.prototype.getFriendIds = async function() {
    var timelines = await this.getSubscriptions()
    timelines = _.filter(timelines, _.method('isPosts'))

    return timelines.map((timeline) => timeline.userId)
  }

  User.prototype.getFriends = async function() {
    var userIds = await this.getFriendIds()
    return await dbAdapter.getUsersByIds(userIds)
  }

  User.prototype.getSubscriberIds = async function() {
    var timeline = await this.getPostsTimeline()
    this.subscriberIds = await timeline.getSubscriberIds()

    return this.subscriberIds
  }

  User.prototype.getSubscribers = async function() {
    var subscriberIds = await this.getSubscriberIds()
    this.subscribers = await dbAdapter.getUsersByIds(subscriberIds)

    return this.subscribers
  }

  User.prototype.getBanIds = function() {
    return dbAdapter.getUserBansIds(this.id)
  }

  User.prototype.getBans = async function() {
    const userIds = await this.getBanIds()
    const users = await dbAdapter.getUsersByIds(userIds)

    return users
  }

  User.prototype.ban = async function(username) {
    const user = await dbAdapter.getUserByUsername(username)

    if (null === user) {
      throw new NotFoundException(`User "${username}" is not found`)
    }

    var promises = [
      user.unsubscribeFrom(await this.getPostsTimelineId()),
      dbAdapter.createUserBan(this.id, user.id),
      monitor.increment('users.bans')
    ]
    // reject if and only if there is a pending request
    var requestIds = await this.getSubscriptionRequestIds()
    if (requestIds.indexOf(user.id) >= 0)
      promises.push(this.rejectSubscriptionRequest(user.id))
    await Promise.all(promises)
    return 1
  }

  User.prototype.unban = async function(username) {
    const user = await dbAdapter.getUserByUsername(username)

    if (null === user) {
      throw new NotFoundException(`User "${username}" is not found`)
    }

    monitor.increment('users.unbans')
    return dbAdapter.deleteUserBan(this.id, user.id)
  }

  // Subscribe to user-owner of a given `timelineId`
  User.prototype.subscribeTo = async function(timelineId) {
    let timeline = await dbAdapter.getTimelineById(timelineId)
    let user = await dbAdapter.getFeedOwnerById(timeline.userId)

    if (user.username == this.username)
      throw new Error("Invalid")

    let currentTime = new Date().getTime()
    let timelineIds = await user.getPublicTimelineIds()

    let promises = _.flatten(timelineIds.map((timelineId) => [
      dbAdapter.createUserSubscription(this.id, currentTime, timelineId),
      dbAdapter.addTimelineSubscriber(timelineId, currentTime, this.id)
    ]))

    promises.push(timeline.mergeTo(await this.getRiverOfNewsTimelineId()))

    promises.push((await dbAdapter.getStatsById(this.id)).addSubscription())
    promises.push((await dbAdapter.getStatsById(user.id)).addSubscriber())

    await Promise.all(promises)

    monitor.increment('users.subscriptions')

    return this
  }

  // Subscribe this user to `username`
  User.prototype.subscribeToUsername = async function(username) {
    const user = await dbAdapter.getFeedOwnerByUsername(username)

    if (null === user) {
      throw new NotFoundException(`Feed "${username}" is not found`)
    }

    var timelineId = await user.getPostsTimelineId()
    await this.validateCanSubscribe(timelineId)
    return this.subscribeTo(timelineId)
  }

  User.prototype.unsubscribeFrom = async function(timelineId, options = {}) {
    var timeline = await dbAdapter.getTimelineById(timelineId)
    var user = await dbAdapter.getFeedOwnerById(timeline.userId)

    // a user cannot unsubscribe from herself
    if (user.username == this.username)
      throw new Error("Invalid")

    let promises = []

    if (_.isUndefined(options.skip)) {
      // remove timelines from user's subscriptions
      let timelineIds = await user.getPublicTimelineIds()

      let unsubPromises = _.flatten(timelineIds.map((timelineId) => [
        dbAdapter.deleteUserSubscription(this.id, timelineId),
        dbAdapter.removeTimelineSubscriber(timelineId, this.id)
      ]))

      promises = promises.concat(unsubPromises)
    }

    // remove all posts of The Timeline from user's River of News
    promises.push(timeline.unmerge(await this.getRiverOfNewsTimelineId()))

    // remove all posts of The Timeline from likes timeline of user
    if (options.likes)
      promises.push(timeline.unmerge(await this.getLikesTimelineId()))

    // remove all post of The Timeline from comments timeline of user
    if (options.comments)
      promises.push(timeline.unmerge(await this.getCommentsTimelineId()))

    // update counters for subscriber and her friend
    promises.push((await dbAdapter.getStatsById(this.id)).removeSubscription())
    promises.push((await dbAdapter.getStatsById(user.id)).removeSubscriber())

    await Promise.all(promises)

    monitor.increment('users.unsubscriptions')

    return this
  }

  User.prototype.getStatistics = function() {
    return dbAdapter.getStatsById(this.id)
  }

  User.prototype.newComment = function(attrs) {
    attrs.userId = this.id
    monitor.increment('users.comments')
    return new Comment(attrs)
  }

  User.prototype.newAttachment = async function(attrs) {
    attrs.userId = this.id
    monitor.increment('users.attachments')
    return new Attachment(attrs)
  }

  User.prototype.updateProfilePicture = async function(file) {
    let image = promisifyAll(gm(file.path))

    let originalSize

    try {
      originalSize  = await image.sizeAsync()
    } catch (err) {
      throw new BadRequestException("Not an image file")
    }

    this.profilePictureUuid = uuid.v4()

    let sizes = [
      User.PROFILE_PICTURE_SIZE_LARGE,
      User.PROFILE_PICTURE_SIZE_MEDIUM,
      User.PROFILE_PICTURE_SIZE_SMALL
    ]

    let promises = sizes.map(size => this.saveProfilePictureWithSize(file.path, this.profilePictureUuid, originalSize, size))
    await Promise.all(promises)

    this.updatedAt = new Date().getTime()

    let payload = {
      'profilePictureUuid': this.profilePictureUuid,
      'updatedAt': this.updatedAt.toString()
    }

    return dbAdapter.updateUser(this.id, payload)
  }

  User.prototype.saveProfilePictureWithSize = function(path, uuid, originalSize, size) {
    var image = promisifyAll(gm(path))
    var origWidth = originalSize.width
    var origHeight = originalSize.height
    if (origWidth > origHeight) {
      var dx = origWidth - origHeight
      image = image.crop(origHeight, origHeight, dx / 2, 0)
    } else if (origHeight > origWidth) {
      var dy = origHeight - origWidth
      image = image.crop(origWidth, origWidth, 0, dy / 2)
    }
    image = image
      .resize(size, size)
      .profile(__dirname + '/../../lib/assets/sRGB_v4_ICC_preference.icc')
      .autoOrient()
      .quality(95)
    var destPath = this.getProfilePicturePath(uuid, size)
    return image.writeAsync(destPath)
  }

  User.prototype.getProfilePicturePath = function(uuid, size) {
    return config.profilePictures.storage.rootDir + config.profilePictures.path + this.getProfilePictureFilename(uuid, size)
  }

  User.prototype.getProfilePictureFilename = function(uuid, size) {
    return uuid + "_" + size + ".jpg"
  }

  // used by serializer
  User.prototype.getProfilePictureLargeUrl = async function() {
    if (_.isEmpty(this.profilePictureUuid)) {
      return ''
    }

    return config.profilePictures.url
         + config.profilePictures.path
         + this.getProfilePictureFilename(this.profilePictureUuid, User.PROFILE_PICTURE_SIZE_LARGE)
  }

  // used by serializer
  User.prototype.getProfilePictureMediumUrl = async function() {
    if (_.isEmpty(this.profilePictureUuid)) {
      return ''
    }

    return config.profilePictures.url
         + config.profilePictures.path
         + this.getProfilePictureFilename(this.profilePictureUuid, User.PROFILE_PICTURE_SIZE_MEDIUM)
  }

  /**
   * Checks if the specified user can post to the timeline of this user.
   */
  User.prototype.validateCanPost = async function(postingUser) {
    // NOTE: when user is subscribed to another user she in fact is
    // subscribed to her posts timeline
    const [
      timelineIdA, timelineIdB,
      subscriptionIds, subscriberIds
    ] =
      await Promise.all([
        postingUser.getPostsTimelineId(), this.getPostsTimelineId(),
        postingUser.getSubscriptionIds(), this.getSubscriptionIds()
      ])

    if ((subscriberIds.indexOf(timelineIdA) == -1 || subscriptionIds.indexOf(timelineIdB) == -1)
        && postingUser.username != this.username
    ) {
      throw new ForbiddenException("You can't send private messages to friends that are not mutual")
    }
  }

  User.prototype.validateCanSubscribe = async function(timelineId) {
    const timelineIds = await this.getSubscriptionIds()
    if (_.includes(timelineIds, timelineId)) {
      throw new ForbiddenException("You are already subscribed to that user")
    }

    const timeline = await dbAdapter.getTimelineById(timelineId)
    const banIds = await this.getBanIds()
    if (banIds.indexOf(timeline.userId) >= 0) {
      throw new ForbiddenException("You cannot subscribe to a banned user")
    }

    const user = await dbAdapter.getFeedOwnerById(timeline.userId)
    const theirBanIds = await user.getBanIds()
    if (theirBanIds.indexOf(this.id) >= 0) {
      throw new ForbiddenException("This user prevented your from subscribing to them")
    }

    if (user.isPrivate === '1')
      throw new ForbiddenException("You cannot subscribe to private feed")
  }

  User.prototype.validateCanUnsubscribe = async function(timelineId) {
    const timelineIds = await this.getSubscriptionIds()

    if (!_.includes(timelineIds, timelineId)) {
      throw new ForbiddenException("You are not subscribed to that user")
    }

    const timeline = await dbAdapter.getTimelineById(timelineId)
    const feedOwner = await dbAdapter.getFeedOwnerById(timeline.userId)
<<<<<<< HEAD
    if (!('group' === feedOwner.type && feedOwner.isPrivate === '1'))
      return true
=======

    if (!('group' === feedOwner.type && feedOwner.isPrivate === '1'))
      return
>>>>>>> f9a32bfe

    const adminIds = await feedOwner.getAdministratorIds()

    if (_.includes(adminIds, this.id)) {
      throw new ForbiddenException("Administrators of private groups cannot unsubscribe from own groups")
    }
  }

  /* checks if user can like some post */
  User.prototype.validateCanLikePost = function(post) {
    return this.validateCanLikeOrUnlikePost('like', post)
  }

  User.prototype.validateCanUnLikePost = function(post) {
    return this.validateCanLikeOrUnlikePost('unlike', post)
  }

  User.prototype.validateCanComment = async function(postId) {
    const post = await dbAdapter.getPostById(postId)

    if (!post)
      throw new NotFoundException("Not found")

    const valid = await post.canShow(this.id)

    if (!valid)
      throw new NotFoundException("Not found")

    if (post.commentsDisabled === '1' && post.userId !== this.id)
      throw new ForbiddenException("Comments disabled")
  }

  User.prototype.validateCanLikeOrUnlikePost = async function(action, post) {
    const userLikedPost = await dbAdapter.hasUserLikedPost(this.id, post.id)

    if (userLikedPost && action == 'like')
      throw new ForbiddenException("You can't like post that you have already liked")

    if (!userLikedPost && action == 'unlike')
      throw new ForbiddenException("You can't un-like post that you haven't yet liked")

    const valid = await post.canShow(this.id)

    if (!valid)
      throw new Error("Not found")
  }

  User.prototype.updateLastActivityAt = async function() {
    if (!this.isUser()) {
      // update group lastActivity for all subscribers
      var updatedAt = new Date().getTime()
      let payload = {
        'updatedAt': updatedAt.toString()
      }
      await dbAdapter.updateUser(this.id, payload)
    }
  }

  User.prototype.sendSubscriptionRequest = async function(userId) {
    await this.validateCanSendSubscriptionRequest(userId)

    var currentTime = new Date().getTime()
    return await Promise.all([
      dbAdapter.createUserSubscriptionRequest(this.id, currentTime, userId),
      dbAdapter.createUserSubscriptionPendingRequest(this.id, currentTime, userId)
    ])
  }

  User.prototype.sendPrivateGroupSubscriptionRequest = async function(groupId) {
    await this.validateCanSendPrivateGroupSubscriptionRequest(groupId)

    const currentTime = new Date().getTime()
    return await Promise.all([
      dbAdapter.createUserSubscriptionRequest(this.id, currentTime, groupId),
      dbAdapter.createUserSubscriptionPendingRequest(this.id, currentTime, groupId)
    ])
  }

  User.prototype.acceptSubscriptionRequest = async function(userId) {
    await this.validateCanManageSubscriptionRequests(userId)

    await Promise.all([
      dbAdapter.deleteUserSubscriptionRequest(this.id, userId),
      dbAdapter.deleteUserSubscriptionPendingRequest(this.id, userId)
    ])

    var timelineId = await this.getPostsTimelineId()

    var user = await dbAdapter.getUserById(userId)
    return user.subscribeTo(timelineId)
  }

  User.prototype.rejectSubscriptionRequest = async function(userId) {
    await this.validateCanManageSubscriptionRequests(userId)

    return await Promise.all([
      dbAdapter.deleteUserSubscriptionRequest(this.id, userId),
      dbAdapter.deleteUserSubscriptionPendingRequest(this.id, userId)
    ])
  }

  User.prototype.getPendingSubscriptionRequestIds = async function() {
    this.pendingSubscriptionRequestIds = await dbAdapter.getUserSubscriptionPendingRequestsIds(this.id)
    return this.pendingSubscriptionRequestIds
  }

  User.prototype.getPendingSubscriptionRequests = async function() {
    var pendingSubscriptionRequestIds = await this.getPendingSubscriptionRequestIds()
    return await dbAdapter.getUsersByIds(pendingSubscriptionRequestIds)
  }

  User.prototype.getSubscriptionRequestIds = async function() {
    return await dbAdapter.getUserSubscriptionRequestsIds(this.id)
  }

  User.prototype.getSubscriptionRequests = async function() {
    var subscriptionRequestIds = await this.getSubscriptionRequestIds()
    return await dbAdapter.getUsersByIds(subscriptionRequestIds)
  }

  User.prototype.validateCanSendSubscriptionRequest = async function(userId) {
    var hasRequest = await dbAdapter.isSubscriptionRequestPresent(this.id, userId)
    var user = await dbAdapter.getUserById(userId)
    var banIds = await user.getBanIds()

    // user can send subscription request if and only if subscription
    // is a private and this is first time user is subscribing to it
    const valid = !hasRequest
               && user.isPrivate === '1'
               && banIds.indexOf(this.id) === -1

    if (!valid)
      throw new Error("Invalid")
  }

  User.prototype.validateCanSendPrivateGroupSubscriptionRequest = async function(groupId) {
    const hasRequest = await dbAdapter.isSubscriptionRequestPresent(this.id, groupId)
    let hasSubscription = false
    const followedGroups = await this.getFollowedGroups()
    const followedGroupIds = followedGroups.map((group) => {
      return group.id
    })
    hasSubscription  = _.includes(followedGroupIds, groupId)
    const group = await dbAdapter.getGroupById(groupId)

    if (hasRequest)
      throw new ForbiddenException("Subscription request already sent")
    if (hasSubscription)
      throw new ForbiddenException("You are already subscribed to that group")
    if (!!group && group.isPrivate !== '1')
      throw new Error("Group is public")
  }

  User.prototype.validateCanManageSubscriptionRequests = async function(userId) {
    var hasRequest = await dbAdapter.isSubscriptionRequestPresent(userId, this.id)

    if (!hasRequest)
      throw new Error("Invalid")
  }

  User.prototype.canBeAccessedByUser = async function(otherUser) {
    if (this.isPrivate !== '1') {
      return true
    }

    if (!otherUser) {
      // no anonymous users allowed
      return false
    }

    const subscriberIds = await this.getSubscriberIds()

    if (otherUser.id !== this.id && subscriberIds.indexOf(otherUser.id) == -1) {
      // not an owner and not a subscriber
      return false
    }

    return true
  }

  User.prototype.getFollowedGroups = async function () {
    const timelinesIds = await dbAdapter.getUserSubscriptionsIds(this.id)
    if (timelinesIds.length === 0)
      return []

    const timelines = await dbAdapter.getTimelinesByIds(timelinesIds)
    if (timelines.length === 0)
      return []

    const timelineOwnerIds = _(timelines).map('userId').uniq().value()
    if (timelineOwnerIds.length === 0)
      return []

    const timelineOwners = await dbAdapter.getFeedOwnersByIds(timelineOwnerIds)
    if (timelineOwners.length === 0)
      return []

    let followedGroups = timelineOwners.filter((owner) => {
      return 'group' === owner.type
    })

    return followedGroups
  }

  User.prototype.getManagedGroups = async function () {
    const followedGroups = await this.getFollowedGroups()
    const currentUserId  = this.id

    let promises = followedGroups.map( async (group)=>{
      const adminIds = await group.getAdministratorIds()
      if (adminIds.indexOf(currentUserId) !== -1) {
        return group
      }
      return null
    })

    let managedGroups = await Promise.all(promises)
    return _.compact(managedGroups)
  }

  User.prototype.pendingPrivateGroupSubscriptionRequests = async function () {
    const managedGroups = await this.getManagedGroups()

    let promises = managedGroups.map(async (group)=>{
      let unconfirmedFollowerIds = await group.getSubscriptionRequestIds()
      return unconfirmedFollowerIds.length > 0
    })

    return _.some((await Promise.all(promises)), Boolean)
  }

  User.prototype.getPendingGroupRequests = function () {
    return this.pendingPrivateGroupSubscriptionRequests()
  }

  return User
}<|MERGE_RESOLUTION|>--- conflicted
+++ resolved
@@ -1035,14 +1035,9 @@
 
     const timeline = await dbAdapter.getTimelineById(timelineId)
     const feedOwner = await dbAdapter.getFeedOwnerById(timeline.userId)
-<<<<<<< HEAD
-    if (!('group' === feedOwner.type && feedOwner.isPrivate === '1'))
-      return true
-=======
 
     if (!('group' === feedOwner.type && feedOwner.isPrivate === '1'))
       return
->>>>>>> f9a32bfe
 
     const adminIds = await feedOwner.getAdministratorIds()
 
