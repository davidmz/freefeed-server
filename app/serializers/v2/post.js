--- conflicted
+++ resolved
@@ -39,14 +39,11 @@
       'commentsDisabled',
       'createdAt',
       'updatedAt',
-<<<<<<< HEAD
       'friendfeedUrl',
-=======
       'commentLikes',
       'ownCommentLikes',
       'omittedCommentLikes',
       'omittedOwnCommentLikes'
->>>>>>> d115f38d
     ]),
     createdBy: post.userId,
   };
@@ -59,12 +56,9 @@
       'body',
       'createdAt',
       'updatedAt',
-<<<<<<< HEAD
       'hideType',
-=======
       'likes',
       'hasOwnLike'
->>>>>>> d115f38d
     ]),
     createdBy: comment.userId,
   };
