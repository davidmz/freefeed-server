"use strict";

var stubTransport = require('nodemailer-stub-transport')

exports.getConfig = function() {
  var config = {
    port: 31337,
    database: 3,

    secret: 'secret',
    origin: 'http://localhost:3333',
    appRoot: '.',
    acceptHashedPasswordsOnly: false,

    logLevel: 'warn'
  }

  config.host = 'http://localhost:' + config.port

  var defaultStopList = ['anonymous', 'public', 'about', 'signin', 'logout',
    'signup', 'filter', 'settings', 'account', 'groups',
    'friends', 'list', 'search', 'summary', 'share', '404',
    'iphone', 'attachments', 'files', 'profilepics']

  config.application = {
<<<<<<< HEAD
    DEFAULT_STOP_LIST: defaultStopList,
    USERNAME_STOP_LIST: defaultStopList
=======
    USERNAME_STOP_LIST: ['anonymous', 'public', 'about', 'signin', 'logout',
                         'signup', 'filter', 'settings', 'account', 'groups',
                         'friends', 'list', 'search', 'summary', 'share','404',
                         'iphone', 'attachments', 'files', 'profilepics', 'requests']
>>>>>>> 2cad605e
  }

  config.media = {
    url: config.host + '/', // must have trailing slash
    storage: {
      type: 'fs',
      rootDir: '/tmp/pepyatka-media/' // must have trailing slash
    }
  }
  config.attachments = {
    url: config.media.url,
    storage: config.media.storage,
    path: 'attachments/', // must have trailing slash
    fileSizeLimit: '10mb'
  }
  config.thumbnails = {
    url: config.media.url,
    storage: config.media.storage,
    path: 'attachments/thumbnails/' // must have trailing slash
  }
  config.profilePictures = {
    url: config.media.url,
    storage: config.media.storage,
    path: 'profilepics/' // must have trailing slash
  }

  config.mailer = {
    transport: stubTransport,
    options: {}
  }

  config.redis = {
    host: 'localhost',
    port: 6379,
    options: {}
  }

  return config
}<|MERGE_RESOLUTION|>--- conflicted
+++ resolved
@@ -18,20 +18,13 @@
   config.host = 'http://localhost:' + config.port
 
   var defaultStopList = ['anonymous', 'public', 'about', 'signin', 'logout',
-    'signup', 'filter', 'settings', 'account', 'groups',
-    'friends', 'list', 'search', 'summary', 'share', '404',
-    'iphone', 'attachments', 'files', 'profilepics']
-
-  config.application = {
-<<<<<<< HEAD
-    DEFAULT_STOP_LIST: defaultStopList,
-    USERNAME_STOP_LIST: defaultStopList
-=======
-    USERNAME_STOP_LIST: ['anonymous', 'public', 'about', 'signin', 'logout',
                          'signup', 'filter', 'settings', 'account', 'groups',
                          'friends', 'list', 'search', 'summary', 'share','404',
                          'iphone', 'attachments', 'files', 'profilepics', 'requests']
->>>>>>> 2cad605e
+
+  config.application = {
+    DEFAULT_STOP_LIST: defaultStopList,
+    USERNAME_STOP_LIST: defaultStopList
   }
 
   config.media = {
